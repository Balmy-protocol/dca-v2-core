import moment from 'moment';
import { expect } from 'chai';
import { BigNumber, Contract, utils } from 'ethers';
import { ethers } from 'hardhat';
import { TransactionResponse } from '@ethersproject/abstract-provider';
import {
  DCAHub,
  DCAHub__factory,
  TimeWeightedOracleMock,
  TimeWeightedOracleMock__factory,
  ReentrantDCAHubSwapCalleeMock,
  ReentrantDCAHubSwapCalleeMock__factory,
  ReentrantDCAHubLoanCalleeMock,
  ReentrantDCAHubLoanCalleeMock__factory,
  DCAPermissionsManager,
  DCAPermissionsManager__factory,
} from '@typechained';
import { constants, erc20, wallet } from '@test-utils';
import { given, then, when, contract } from '@test-utils/bdd';
import { SignerWithAddress } from '@nomiclabs/hardhat-ethers/dist/src/signers';
import { TokenContract } from '@test-utils/erc20';
import { readArgFromEventOrFail } from '@test-utils/event-utils';
import { snapshot } from '@test-utils/evm';

contract('DCAHub', () => {
  describe('Reentrancy Guard', () => {
    let governor: SignerWithAddress;
    let dude: SignerWithAddress;
    let tokenA: TokenContract, tokenB: TokenContract;
    let DCAHubFactory: DCAHub__factory;
    let DCAHub: DCAHub;
    let reentrantDCAHubSwapCalleeFactory: ReentrantDCAHubSwapCalleeMock__factory;
    let reentrantDCAHubLoanCalleeFactory: ReentrantDCAHubLoanCalleeMock__factory;
    let TimeWeightedOracleFactory: TimeWeightedOracleMock__factory;
    let TimeWeightedOracle: TimeWeightedOracleMock;
    let DCAPermissionsManagerFactory: DCAPermissionsManager__factory, DCAPermissionsManager: DCAPermissionsManager;
    let snapshotId: string;

    const swapInterval = moment.duration(15, 'minutes').as('seconds');

    before('Setup accounts and contracts', async () => {
      [governor, dude] = await ethers.getSigners();
      DCAHubFactory = await ethers.getContractFactory('contracts/DCAHub/DCAHub.sol:DCAHub');
      reentrantDCAHubLoanCalleeFactory = await ethers.getContractFactory('contracts/mocks/DCAHubLoanCallee.sol:ReentrantDCAHubLoanCalleeMock');
      reentrantDCAHubSwapCalleeFactory = await ethers.getContractFactory('contracts/mocks/DCAHubSwapCallee.sol:ReentrantDCAHubSwapCalleeMock');
      TimeWeightedOracleFactory = await ethers.getContractFactory('contracts/mocks/DCAHub/TimeWeightedOracleMock.sol:TimeWeightedOracleMock');
      DCAPermissionsManagerFactory = await ethers.getContractFactory(
        'contracts/DCAPermissionsManager/DCAPermissionsManager.sol:DCAPermissionsManager'
      );

      const deploy = () => erc20.deploy({ name: 'A name', symbol: 'SYMB' });
      const tokens = [await deploy(), await deploy()];
      [tokenA, tokenB] = tokens.sort((a, b) => a.address.localeCompare(b.address));
      TimeWeightedOracle = await TimeWeightedOracleFactory.deploy(0, 0);
      DCAPermissionsManager = await DCAPermissionsManagerFactory.deploy(constants.NOT_ZERO_ADDRESS, constants.NOT_ZERO_ADDRESS);
      DCAHub = await DCAHubFactory.deploy(
        governor.address,
        constants.NOT_ZERO_ADDRESS,
        TimeWeightedOracle.address,
        DCAPermissionsManager.address
      );
      await DCAPermissionsManager.setHub(DCAHub.address);
      await DCAHub.addSwapIntervalsToAllowedList([swapInterval]);
      snapshotId = await snapshot.take();
    });

    beforeEach('Deploy and configure', async () => {
      await snapshot.revert(snapshotId);
    });

    describe('loan', () => {
      const rateTokenA = 50;
      const swapsTokenA = 13;
      let reentrantDCAHubLoanCallee: ReentrantDCAHubLoanCalleeMock;
      given(async () => {
        await deposit({
          from: () => tokenA,
          to: () => tokenB,
          depositor: dude,
          rate: rateTokenA,
          swaps: swapsTokenA,
        });
        reentrantDCAHubLoanCallee = await reentrantDCAHubLoanCalleeFactory.deploy();
      });

      testReentrantForFunction({
        funcAndSignature: 'loan',
        args: () => [[], reentrantDCAHubLoanCallee.address, '0x'],
        attackerContract: () => reentrantDCAHubLoanCallee,
      });
    });

    describe('flash swap', () => {
      const rateTokenA = 50;
      const swapsTokenA = 13;
      let reentrantDCAHubSwapCallee: ReentrantDCAHubSwapCalleeMock;
      given(async () => {
        await TimeWeightedOracle.setRate(tokenA.asUnits('1'), 18);
        await deposit({
          from: () => tokenA,
          to: () => tokenB,
          depositor: dude,
          rate: rateTokenA,
          swaps: swapsTokenA,
        });
        reentrantDCAHubSwapCallee = await reentrantDCAHubSwapCalleeFactory.deploy();
      });

      testReentrantForFunction({
        funcAndSignature: 'swap(address[],(uint8,uint8)[],uint256[],address,bytes)',
        args: () => [
          [tokenA.address, tokenB.address],
          [{ indexTokenA: 0, indexTokenB: 1 }],
          [0, 0],
          reentrantDCAHubSwapCallee.address,
          utils.formatBytes32String(''),
        ],
        attackerContract: () => reentrantDCAHubSwapCallee,
      });
    });

    async function testReentrantAttack({
      title,
      funcAndSignature,
      args,
      attackerContract,
      attack,
    }: {
      title: string;
      funcAndSignature: string;
      args: () => any[];
      attackerContract: () => Contract;
      attack: () => Promise<string>;
    }) {
      when(title, () => {
        let reentrantTx: Promise<TransactionResponse>;
        given(async () => {
          await attackerContract().setAttack(await attack());
          reentrantTx = (DCAHub as any)[funcAndSignature](...args());
        });
        then('tx is reverted', async () => {
          await expect(reentrantTx).to.be.revertedWith('ReentrancyGuard: reentrant call');
        });
      });
    }

    async function testReentrantForFunction({
      funcAndSignature,
      args,
      attackerContract,
    }: {
      funcAndSignature: string;
      args: () => any[];
      attackerContract: () => Contract;
    }) {
      testReentrantAttack({
        title: 'trying to do a reentrancy attack through a deposit',
        funcAndSignature,
        args,
        attackerContract,
        attack: async () =>
          (
            await DCAHub.populateTransaction.deposit(
              constants.NOT_ZERO_ADDRESS,
              constants.NOT_ZERO_ADDRESS,
              0,
              0,
              0,
              wallet.generateRandomAddress(),
              []
            )
          ).data!,
      });
      testReentrantAttack({
        title: 'trying to do a reentrancy attack through withdrawing swapped',
        funcAndSignature,
        args,
        attackerContract,
        attack: async () => (await DCAHub.populateTransaction.withdrawSwapped(0, wallet.generateRandomAddress())).data!,
      });

      testReentrantAttack({
        title: 'trying to do a reentrancy attack through withdrawing swapped many',
        funcAndSignature,
        args,
        attackerContract,
        attack: async () => (await DCAHub.populateTransaction.withdrawSwappedMany([], wallet.generateRandomAddress())).data!,
      });

      testReentrantAttack({
        title: 'trying to do a reentrancy attack through terminate',
        funcAndSignature,
        args,
        attackerContract,
        attack: async () =>
          (await DCAHub.populateTransaction.terminate(0, wallet.generateRandomAddress(), wallet.generateRandomAddress())).data!,
      });

      testReentrantAttack({
        title: 'trying to do a reentrancy attack through increasePosition',
        funcAndSignature,
        args,
        attackerContract,
        attack: async () => (await DCAHub.populateTransaction.increasePosition(0, 0, 0)).data!,
      });

      testReentrantAttack({
        title: 'trying to do a reentrancy attack through reducePosition',
        funcAndSignature,
        args,
        attackerContract,
        attack: async () => (await DCAHub.populateTransaction.reducePosition(0, 0, 0)).data!,
      });

      testReentrantAttack({
<<<<<<< HEAD
=======
        title: 'trying to do a reentrancy attack through withdraw from platform balance',
        funcAndSignature,
        args,
        attackerContract,
        attack: async () => (await DCAHub.populateTransaction.withdrawFromPlatformBalance([], wallet.generateRandomAddress())).data!,
      });

      testReentrantAttack({
        title: 'trying to do a reentrancy attack through a swap',
        funcAndSignature,
        args,
        attackerContract,
        // @ts-ignore
        attack: async () => (await DCAHub.populateTransaction['swap(address[],(uint8,uint8)[])']([], [])).data!,
      });

      testReentrantAttack({
>>>>>>> 325ad68d
        title: 'trying to do a reentrancy attack through a flash swap',
        funcAndSignature,
        args,
        attackerContract,
        attack: async () => {
          const result = await DCAHub.populateTransaction.swap([], [], [], constants.NOT_ZERO_ADDRESS, '0x');
          return result.data!;
        },
      });

      testReentrantAttack({
        title: 'trying to do a reentrancy attack through a flash loan',
        funcAndSignature,
        args,
        attackerContract,
        attack: async () => (await DCAHub.populateTransaction.loan([], constants.NOT_ZERO_ADDRESS, '0x')).data!,
      });
    }

    async function deposit({
      from,
      to,
      depositor,
      rate,
      swaps,
    }: {
      from: () => TokenContract;
      to: () => TokenContract;
      depositor: SignerWithAddress;
      rate: number;
      swaps: number;
    }) {
      await from().mint(depositor.address, from().asUnits(rate).mul(swaps));
      await from().connect(depositor).approve(DCAHub.address, from().asUnits(rate).mul(swaps));
      const response: TransactionResponse = await DCAHub.connect(depositor).deposit(
        from().address,
        to().address,
        from().asUnits(rate).mul(swaps),
        swaps,
        swapInterval,
        depositor.address,
        []
      );
      const dcaId = await readArgFromEventOrFail<BigNumber>(response, 'Deposited', 'dcaId');
      return { response, dcaId };
    }
  });
});<|MERGE_RESOLUTION|>--- conflicted
+++ resolved
@@ -213,8 +213,6 @@
       });
 
       testReentrantAttack({
-<<<<<<< HEAD
-=======
         title: 'trying to do a reentrancy attack through withdraw from platform balance',
         funcAndSignature,
         args,
@@ -223,16 +221,6 @@
       });
 
       testReentrantAttack({
-        title: 'trying to do a reentrancy attack through a swap',
-        funcAndSignature,
-        args,
-        attackerContract,
-        // @ts-ignore
-        attack: async () => (await DCAHub.populateTransaction['swap(address[],(uint8,uint8)[])']([], [])).data!,
-      });
-
-      testReentrantAttack({
->>>>>>> 325ad68d
         title: 'trying to do a reentrancy attack through a flash swap',
         funcAndSignature,
         args,
