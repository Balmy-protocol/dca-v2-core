--- conflicted
+++ resolved
@@ -54,12 +54,8 @@
       DCAPermissionsManager = await DCAPermissionsManagerFactory.deploy(constants.NOT_ZERO_ADDRESS, constants.NOT_ZERO_ADDRESS);
       DCAHub = await DCAHubFactory.deploy(governor.address, governor.address, priceOracle.address, DCAPermissionsManager.address);
       await DCAHub.connect(governor).grantRole(PLATFORM_WITHDRAW_ROLE, governor.address);
-<<<<<<< HEAD
-      DCAPermissionsManager.setHub(DCAHub.address);
       await DCAHub.setAllowedTokens([tokenA.address, tokenB.address], [true, true]);
-=======
       await DCAPermissionsManager.setHub(DCAHub.address);
->>>>>>> 0c1d4a39
       DCAHubSwapCallee = await DCAHubSwapCalleeFactory.deploy();
       await DCAHubSwapCallee.setInitialBalances([tokenA.address, tokenB.address], [tokenA.asUnits(2000), tokenB.asUnits(2000)]);
       await DCAHub.addSwapIntervalsToAllowedList([SwapInterval.ONE_HOUR.seconds]);
