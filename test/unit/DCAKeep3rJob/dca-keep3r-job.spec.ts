--- conflicted
+++ resolved
@@ -29,13 +29,8 @@
 
   let owner: SignerWithAddress;
   let DCAKeep3rJobContract: DCAKeep3rJobMock__factory, DCAFactoryContract: DCAFactoryMock__factory;
-<<<<<<< HEAD
-  let DCASwapperContract: DCASwapperMock__factory, DCAPairContract: DCAPairMock__factory;
+  let DCASwapperContract: DCASwapperMock__factory, DCAHubContract: DCAHubMock__factory;
   let DCAKeep3rJob: DCAKeep3rJobMock, DCAFactory: FakeContract<DCAFactoryMock>;
-=======
-  let DCASwapperContract: DCASwapperMock__factory, DCAHubContract: DCAHubMock__factory;
-  let DCAKeep3rJob: DCAKeep3rJobMock, DCAFactory: DCAFactoryMock;
->>>>>>> b590731e
   let DCASwapper: DCASwapperMock;
   let keep3r: FakeContract<IKeep3rV1>;
 
@@ -43,15 +38,9 @@
     [owner] = await ethers.getSigners();
     DCAKeep3rJobContract = await ethers.getContractFactory('contracts/mocks/DCAKeep3rJob/DCAKeep3rJob.sol:DCAKeep3rJobMock');
     DCASwapperContract = await ethers.getContractFactory('contracts/mocks/DCAKeep3rJob/DCASwapperMock.sol:DCASwapperMock');
-<<<<<<< HEAD
     DCAFactoryContract = await ethers.getContractFactory('contracts/mocks/DCAFactory/DCAFactory.sol:DCAFactoryMock');
-    DCAPairContract = await ethers.getContractFactory('contracts/mocks/DCAKeep3rJob/DCAPairMock.sol:DCAPairMock');
+    DCAHubContract = await ethers.getContractFactory('contracts/mocks/DCAKeep3rJob/DCAHubMock.sol:DCAHubMock');
     keep3r = await smock.fake(KEEP3R_ABI);
-=======
-    DCAFactoryContract = await ethers.getContractFactory('contracts/mocks/DCAKeep3rJob/DCAFactoryMock.sol:DCAFactoryMock');
-    DCAHubContract = await ethers.getContractFactory('contracts/mocks/DCAKeep3rJob/DCAHubMock.sol:DCAHubMock');
-    keep3r = await smockit(KEEP3R_ABI);
->>>>>>> b590731e
   });
 
   beforeEach('Deploy and configure', async () => {
@@ -283,19 +272,10 @@
     let DCAHub1: Contract, DCAHub2: Contract, DCAHub3: Contract;
 
     given(async () => {
-<<<<<<< HEAD
-      DCAPair1 = await DCAPairContract.deploy();
-      DCAPair2 = await DCAPairContract.deploy();
-      DCAPair3 = await DCAPairContract.deploy();
-      DCAFactory.isPair.returns(true);
-=======
       DCAHub1 = await DCAHubContract.deploy();
       DCAHub2 = await DCAHubContract.deploy();
       DCAHub3 = await DCAHubContract.deploy();
-      await DCAFactory.setAsPair(DCAHub1.address);
-      await DCAFactory.setAsPair(DCAHub2.address);
-      await DCAFactory.setAsPair(DCAHub3.address);
->>>>>>> b590731e
+      DCAFactory.isPair.returns(true);
     });
 
     when('there are no pairs being subsidized', () => {
@@ -362,15 +342,9 @@
     let DCAHub1: Contract, DCAHub2: Contract;
 
     given(async () => {
-<<<<<<< HEAD
-      DCAPair1 = await DCAPairContract.deploy();
-      DCAPair2 = await DCAPairContract.deploy();
-      await keep3r.isKeeper.returns(true);
-=======
       DCAHub1 = await DCAHubContract.deploy();
       DCAHub2 = await DCAHubContract.deploy();
-      await keep3r.smocked.isKeeper.will.return.with(true);
->>>>>>> b590731e
+      await keep3r.isKeeper.returns(true);
     });
     when('not being called from a keeper', () => {
       given(async () => {
@@ -399,14 +373,8 @@
       let keeper: Wallet;
       given(async () => {
         keeper = await wallet.generateRandom();
-<<<<<<< HEAD
         DCAFactory.isPair.returns(true);
-        await DCAKeep3rJob.startSubsidizingPairs([DCAPair1.address, DCAPair2.address]);
-=======
-        await DCAFactory.setAsPair(DCAHub1.address);
-        await DCAFactory.setAsPair(DCAHub2.address);
         await DCAKeep3rJob.startSubsidizingPairs([DCAHub1.address, DCAHub2.address]);
->>>>>>> b590731e
       });
 
       context('but no pair was swapped', () => {
