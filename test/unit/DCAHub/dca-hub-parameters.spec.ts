import { BigNumber, BigNumberish, Contract, utils } from 'ethers';
import { ethers } from 'hardhat';
import { ERC20Mock, DCAHubParametersMock__factory, DCAHubParametersMock } from '@typechained';
import { TransactionResponse } from '@ethersproject/abstract-provider';
import { constants, erc20, behaviours, bn, wallet, contracts } from '@test-utils';
import { contract, given, then, when } from '@test-utils/bdd';
import { snapshot } from '@test-utils/evm';
import { expect } from 'chai';
import { SignerWithAddress } from '@nomiclabs/hardhat-ethers/dist/src/signers';
import moment from 'moment';

export const SUPPORTED_SWAP_INTERVALS = [
  moment.duration(5, 'minutes').asSeconds(),
  moment.duration(15, 'minutes').asSeconds(),
  moment.duration(30, 'minutes').asSeconds(),
  moment.duration(1, 'hour').asSeconds(),
  moment.duration(12, 'hours').asSeconds(),
  moment.duration(1, 'day').asSeconds(),
  moment.duration(1, 'week').asSeconds(),
  moment.duration(30, 'days').asSeconds(),
];

contract('DCAHubParameters', () => {
  let owner: SignerWithAddress;
  let tokenA: ERC20Mock, tokenB: ERC20Mock;
  let DCAHubParametersContract: DCAHubParametersMock__factory;
  let DCAHubParameters: DCAHubParametersMock;
  let snapshotId: string;

  before('Setup accounts and contracts', async () => {
    [owner] = await ethers.getSigners();
    DCAHubParametersContract = await ethers.getContractFactory('contracts/mocks/DCAHub/DCAHubParameters.sol:DCAHubParametersMock');
    tokenA = (await erc20.deploy({
      name: 'DAI',
      symbol: 'DAI',
      initialAccount: await owner.getAddress(),
      initialAmount: utils.parseEther('1'),
    })) as ERC20Mock;
    tokenB = (await erc20.deploy({
      name: 'DAI',
      symbol: 'DAI',
      initialAccount: await owner.getAddress(),
      initialAmount: utils.parseEther('1'),
    })) as ERC20Mock;
    DCAHubParameters = await DCAHubParametersContract.deploy();
    snapshotId = await snapshot.take();
  });

  beforeEach('Deploy and configure', async () => {
    await snapshot.revert(snapshotId);
  });

<<<<<<< HEAD
=======
  describe('constructor', () => {
    when('all arguments are valid', () => {
      let deploymentTx: TransactionResponse;
      let deployedContract: Contract;
      given(async () => {
        const deployment = await contracts.deploy(DCAHubParametersContract, []);
        deploymentTx = deployment.tx;
        deployedContract = deployment.contract;
      });
      then('internal balance for token A starts as 0', async () => {
        expect(await deployedContract.internalBalanceOf(tokenA.address)).to.equal(0);
      });
      then('internal balance for token B starts as 0', async () => {
        expect(await deployedContract.internalBalanceOf(tokenB.address)).to.equal(0);
      });
    });
  });

  describe('intervalToMask/maskToInterval', () => {
    when('calling intervalToMask with an invalid input', () => {
      then('reverts with message', async () => {
        await behaviours.txShouldRevertWithMessage({
          contract: DCAHubParameters,
          func: 'intervalToMask',
          args: [0],
          message: 'InvalidInterval',
        });
      });
    });

    when('calling maskToInterval with an invalid input', () => {
      then('reverts with message', async () => {
        await behaviours.txShouldRevertWithMessage({
          contract: DCAHubParameters,
          func: 'maskToInterval',
          args: [0],
          message: 'InvalidMask',
        });
      });
    });

    when('calling intervalToMask/maskToInterval with a valid input', () => {
      then('result is returned correctly', async () => {
        for (let i = 0; i < SUPPORTED_SWAP_INTERVALS.length; i++) {
          const interval = SUPPORTED_SWAP_INTERVALS[i];
          const mask = '0x' + (1 << i).toString(16).padStart(2, '0');
          expect(await DCAHubParameters.intervalToMask(interval)).to.equal(mask);
          expect(await DCAHubParameters.maskToInterval(mask)).to.equal(interval);
        }
      });
    });
  });

>>>>>>> 5faedb09
  const getFeeFromAmountTest = async ({ title, amount, fee }: { title: string; amount: BigNumber | number | string; fee: BigNumberish }) => {
    when(title, () => {
      then('fee from amount is correct', async () => {
        expect(await DCAHubParameters.getFeeFromAmount(fee, amount)).to.equal(await getFeeFrom(fee, amount));
      });
    });
  };

  describe('_getFeeFromAmount', () => {
    getFeeFromAmountTest({
      title: 'multiplying amount for protocol fee does not overflow',
      amount: utils.parseEther('9482.12343'),
      fee: 3000,
    });
  });

  async function getFeeFrom(fee: BigNumberish, value: BigNumber | string | number): Promise<BigNumber> {
    value = bn.toBN(value);
    const feePrecision = BigNumber.from(await DCAHubParameters.FEE_PRECISION());
    if (value.mul(fee).lt(constants.MAX_UINT_256)) {
      return value.mul(fee).div(feePrecision).div(100);
    } else {
      return feePrecision.lt(fee) ? value.div(feePrecision).div(100).mul(fee) : value.div(feePrecision).mul(fee).div(100);
    }
  }
});<|MERGE_RESOLUTION|>--- conflicted
+++ resolved
@@ -1,9 +1,8 @@
-import { BigNumber, BigNumberish, Contract, utils } from 'ethers';
+import { BigNumber, BigNumberish, utils } from 'ethers';
 import { ethers } from 'hardhat';
 import { ERC20Mock, DCAHubParametersMock__factory, DCAHubParametersMock } from '@typechained';
-import { TransactionResponse } from '@ethersproject/abstract-provider';
-import { constants, erc20, behaviours, bn, wallet, contracts } from '@test-utils';
-import { contract, given, then, when } from '@test-utils/bdd';
+import { constants, erc20, behaviours, bn } from '@test-utils';
+import { contract, then, when } from '@test-utils/bdd';
 import { snapshot } from '@test-utils/evm';
 import { expect } from 'chai';
 import { SignerWithAddress } from '@nomiclabs/hardhat-ethers/dist/src/signers';
@@ -50,26 +49,6 @@
     await snapshot.revert(snapshotId);
   });
 
-<<<<<<< HEAD
-=======
-  describe('constructor', () => {
-    when('all arguments are valid', () => {
-      let deploymentTx: TransactionResponse;
-      let deployedContract: Contract;
-      given(async () => {
-        const deployment = await contracts.deploy(DCAHubParametersContract, []);
-        deploymentTx = deployment.tx;
-        deployedContract = deployment.contract;
-      });
-      then('internal balance for token A starts as 0', async () => {
-        expect(await deployedContract.internalBalanceOf(tokenA.address)).to.equal(0);
-      });
-      then('internal balance for token B starts as 0', async () => {
-        expect(await deployedContract.internalBalanceOf(tokenB.address)).to.equal(0);
-      });
-    });
-  });
-
   describe('intervalToMask/maskToInterval', () => {
     when('calling intervalToMask with an invalid input', () => {
       then('reverts with message', async () => {
@@ -105,7 +84,6 @@
     });
   });
 
->>>>>>> 5faedb09
   const getFeeFromAmountTest = async ({ title, amount, fee }: { title: string; amount: BigNumber | number | string; fee: BigNumberish }) => {
     when(title, () => {
       then('fee from amount is correct', async () => {
