--- conflicted
+++ resolved
@@ -1247,11 +1247,7 @@
     });
 
     failedSwapTest({
-<<<<<<< HEAD
       title: 'the intervals are inactive',
-=======
-      title: 'there intervals are inactive',
->>>>>>> 76233ca5
       tokens: [
         {
           token: () => tokenA,
