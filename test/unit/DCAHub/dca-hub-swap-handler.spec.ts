--- conflicted
+++ resolved
@@ -1,6 +1,6 @@
 import moment from 'moment';
 import { expect } from 'chai';
-import { BigNumber, BigNumberish, BytesLike, Contract } from 'ethers';
+import { BigNumber, BigNumberish, Contract } from 'ethers';
 import { ethers } from 'hardhat';
 import { DCAHubSwapHandlerMock, DCAHubSwapHandlerMock__factory, TimeWeightedOracleMock, TimeWeightedOracleMock__factory } from '@typechained';
 import { TransactionResponse } from '@ethersproject/abstract-provider';
@@ -840,409 +840,6 @@
     await timeWeightedOracle.setRate(ratioBToA, tokenB.amountOfDecimals);
   };
 
-<<<<<<< HEAD
-=======
-  describe('swap', () => {
-    function swapTest({
-      title,
-      tokens,
-      pairs,
-    }: {
-      title: string;
-      tokens: {
-        token: () => TokenContract;
-        reward?: number;
-        toProvide?: number;
-        platformFee?: number;
-      }[];
-      pairs: {
-        tokenA: () => TokenContract;
-        tokenB: () => TokenContract;
-        ratioAToB: number;
-        ratioBToA: number;
-        intervalsInSwap: number[];
-      }[];
-    }) {
-      when(title, () => {
-        const BLOCK_TIMESTAMP = 30004;
-        let initialBalances: Map<string, Map<TokenContract, BigNumber>>;
-        let result: SwapInformation;
-        let tx: TransactionResponse;
-
-        given(async () => {
-          const mappedTokens = tokens.map(({ token, reward, toProvide, platformFee }) => ({
-            token: token().address,
-            reward: !!reward ? token().asUnits(reward) : constants.ZERO,
-            toProvide: !!toProvide ? token().asUnits(toProvide) : constants.ZERO,
-            platformFee: !!platformFee ? token().asUnits(platformFee) : constants.ZERO,
-          }));
-          const mappedPairs = await Promise.all(
-            pairs.map(async ({ tokenA, tokenB, ratioAToB, ratioBToA, intervalsInSwap }) => ({
-              tokenA: tokenA().address,
-              tokenB: tokenB().address,
-              ratioAToB: BigNumber.from(ratioAToB),
-              ratioBToA: BigNumber.from(ratioBToA),
-              intervalsInSwap: await intervalsToByte(...intervalsInSwap),
-            }))
-          );
-          result = {
-            tokens: mappedTokens,
-            pairs: mappedPairs,
-          };
-
-          initialBalances = new Map([
-            [
-              swapper.address,
-              new Map([
-                [tokenA, tokenA.asUnits(3000)],
-                [tokenB, tokenB.asUnits(200)],
-                [tokenC, tokenC.asUnits(300)],
-              ]),
-            ],
-            [
-              DCAHubSwapHandler.address,
-              new Map([
-                [tokenA, tokenA.asUnits(200)],
-                [tokenB, tokenB.asUnits(500)],
-                [tokenC, tokenC.asUnits(100)],
-              ]),
-            ],
-            [
-              'platform',
-              new Map([
-                [tokenA, tokenA.asUnits(0)],
-                [tokenB, tokenB.asUnits(50)],
-                [tokenC, tokenC.asUnits(10)],
-              ]),
-            ],
-          ]);
-
-          for (const [address, balances] of initialBalances) {
-            for (const [token, amount] of balances) {
-              if (address === 'platform') {
-                await DCAHubSwapHandler.setPlatformBalance(token.address, amount);
-              } else {
-                await token.mint(address, amount);
-                if (address === DCAHubSwapHandler.address) {
-                  await DCAHubSwapHandler.setInternalBalance(token.address, amount);
-                }
-              }
-            }
-          }
-
-          await DCAHubSwapHandler.setBlockTimestamp(BLOCK_TIMESTAMP);
-          await DCAHubSwapHandler.setInternalGetNextSwapInfo({ tokens: mappedTokens, pairs: mappedPairs });
-
-          const { tokens: tokensInput, pairIndexes } = buildSwapInput(mappedPairs, []);
-          for (const { token, toProvide } of tokens) {
-            if (toProvide) {
-              await token().connect(swapper).transfer(DCAHubSwapHandler.address, token().asUnits(toProvide));
-            }
-          }
-          // @ts-ignore
-          tx = await DCAHubSwapHandler.connect(swapper)['swap(address[],(uint8,uint8)[])'](tokensInput, pairIndexes);
-        });
-
-        then(`swapper's balance is modified correctly`, async () => {
-          for (const { token, reward, toProvide } of tokens) {
-            const initialBalance = initialBalances.get(swapper.address)!.get(token())!;
-            const currentBalance = await token().balanceOf(swapper.address);
-            if (reward) {
-              expect(currentBalance).to.equal(initialBalance.add(token().asUnits(reward)));
-            } else if (toProvide) {
-              expect(currentBalance).to.equal(initialBalance.sub(token().asUnits(toProvide)));
-            } else {
-              expect(currentBalance).to.equal(initialBalance);
-            }
-          }
-        });
-
-        then(`hub's balance is modified correctly`, async () => {
-          for (const { token, reward, toProvide } of tokens) {
-            const initialBalance = initialBalances.get(DCAHubSwapHandler.address)!.get(token())!;
-            const currentBalance = await token().balanceOf(DCAHubSwapHandler.address);
-            if (reward) {
-              expect(currentBalance).to.equal(initialBalance.sub(token().asUnits(reward)));
-            } else if (toProvide) {
-              expect(currentBalance).to.equal(initialBalance.add(token().asUnits(toProvide)));
-            } else {
-              expect(currentBalance).to.equal(initialBalance);
-            }
-          }
-        });
-
-        then('correct amount is assigned as protocol fee', async () => {
-          for (const { token, platformFee } of tokens) {
-            const initialBalance = initialBalances.get('platform')!.get(token())!;
-            const currentBalance = await DCAHubSwapHandler.platformBalance(token().address);
-            if (platformFee) {
-              expect(currentBalance).to.equal(initialBalance.add(token().asUnits(platformFee)));
-            } else {
-              expect(currentBalance).to.equal(initialBalance);
-            }
-          }
-        });
-
-        then('swap is registered correctly', async () => {
-          for (const pair of pairs) {
-            for (const interval of pair.intervalsInSwap) {
-              const call = await DCAHubSwapHandler.registerSwapCalls(pair.tokenA().address, pair.tokenB().address, interval);
-              expect(call.ratioAToB).to.equal(APPLY_FEE(BigNumber.from(pair.ratioAToB)));
-              expect(call.ratioBToA).to.equal(APPLY_FEE(BigNumber.from(pair.ratioBToA)));
-              expect(call.timestamp).to.equal(BLOCK_TIMESTAMP);
-            }
-          }
-        });
-
-        then('event is emitted correctly', async () => {
-          const sender = await readArgFromEventOrFail(tx, 'Swapped', 'sender');
-          const to = await readArgFromEventOrFail(tx, 'Swapped', 'to');
-          const swapInformation: SwapInformation = await readArgFromEventOrFail(tx, 'Swapped', 'swapInformation');
-          const borrowed: BigNumber[] = await readArgFromEventOrFail(tx, 'Swapped', 'borrowed');
-          const fee = await readArgFromEventOrFail(tx, 'Swapped', 'fee');
-          expect(sender).to.equal(swapper.address);
-          expect(to).to.equal(swapper.address);
-          expect(fee).to.equal(6000);
-          expect(borrowed.length).to.equal(swapInformation.tokens.length);
-          expect(borrowed.every((amount) => amount.eq(0))).to.be.true;
-
-          expect(swapInformation.pairs.length).to.equal(result.pairs.length);
-          for (let i = 0; i < swapInformation.pairs.length; i++) {
-            const pair = swapInformation.pairs[i];
-            const expectedPair = result.pairs[i];
-            expect(pair.tokenA).to.eql(expectedPair.tokenA);
-            expect(pair.tokenB).to.eql(expectedPair.tokenB);
-            expect(pair.ratioAToB).to.eql(expectedPair.ratioAToB);
-            expect(pair.ratioBToA).to.eql(expectedPair.ratioBToA);
-            expect(pair.intervalsInSwap).to.eql(expectedPair.intervalsInSwap);
-          }
-
-          expect(swapInformation.tokens.length).to.equal(result.tokens.length);
-          for (let i = 0; i < swapInformation.tokens.length; i++) {
-            const token = swapInformation.tokens[i];
-            const expectedToken = result.tokens[i];
-            expect(token.token).to.equal(expectedToken.token);
-            expect(token.toProvide).to.equal(expectedToken.toProvide);
-            expect(token.reward).to.equal(expectedToken.reward);
-            expect(token.platformFee).to.equal(expectedToken.platformFee);
-          }
-        });
-
-        thenInternalBalancesAreTheSameAsTokenBalances();
-      });
-    }
-
-    function failedSwapTest({
-      title,
-      tokens,
-      pairs,
-      error,
-      initialBalanceHub,
-      amountProvided,
-      context,
-    }: {
-      title: string;
-      tokens: {
-        token: () => TokenContract;
-        reward?: number;
-        toProvide?: number;
-      }[];
-      pairs: {
-        tokenA: () => TokenContract;
-        tokenB: () => TokenContract;
-        intervalsInSwap: number[];
-      }[];
-      initialBalanceHub?: {
-        token: () => TokenContract;
-        amount: number;
-      }[];
-      amountProvided?: {
-        token: () => TokenContract;
-        amount: number;
-      }[];
-      context?: () => Promise<any>;
-      error: string;
-    }) {
-      when(title, () => {
-        let tokensInput: string[];
-        let pairIndexesInput: { indexTokenA: number; indexTokenB: number }[];
-
-        given(async () => {
-          const mappedTokens = tokens.map(({ token, reward, toProvide }) => ({
-            token: token().address,
-            reward: !!reward ? token().asUnits(reward) : constants.ZERO,
-            toProvide: !!toProvide ? token().asUnits(toProvide) : constants.ZERO,
-            platformFee: constants.ZERO,
-          }));
-          const mappedPairs = await Promise.all(
-            pairs.map(async ({ tokenA, tokenB, intervalsInSwap }) => ({
-              tokenA: tokenA().address,
-              tokenB: tokenB().address,
-              ratioAToB: BigNumber.from(200000),
-              ratioBToA: BigNumber.from(300000),
-              intervalsInSwap: await intervalsToByte(...intervalsInSwap),
-            }))
-          );
-
-          const tokensToMint = [...(initialBalanceHub ?? []), ...(amountProvided ?? [])];
-          for (const { token, amount } of tokensToMint) {
-            await token().mint(DCAHubSwapHandler.address, token().asUnits(amount));
-          }
-
-          await DCAHubSwapHandler.setInternalGetNextSwapInfo({ tokens: mappedTokens, pairs: mappedPairs });
-          await context?.();
-
-          ({ tokens: tokensInput, pairIndexes: pairIndexesInput } = buildSwapInput(mappedPairs, []));
-        });
-
-        then('should revert with message', async () => {
-          await behaviours.txShouldRevertWithMessage({
-            contract: DCAHubSwapHandler,
-            func: 'swap(address[],(uint8,uint8)[])',
-            args: [tokensInput, pairIndexesInput],
-            message: error,
-          });
-        });
-      });
-    }
-
-    swapTest({
-      title: 'there is only one pair being swapped',
-      tokens: [
-        {
-          token: () => tokenA,
-          toProvide: 3000,
-          platformFee: 100,
-        },
-        {
-          token: () => tokenB,
-          reward: 10,
-          platformFee: 1,
-        },
-      ],
-      pairs: [
-        {
-          tokenA: () => tokenA,
-          tokenB: () => tokenB,
-          ratioAToB: 100000,
-          ratioBToA: 20000,
-          intervalsInSwap: [SWAP_INTERVAL],
-        },
-      ],
-    });
-
-    swapTest({
-      title: 'there are two pairs being swapped',
-      tokens: [
-        {
-          token: () => tokenA,
-          toProvide: 3000,
-          platformFee: 100,
-        },
-        {
-          token: () => tokenB,
-          reward: 10,
-          platformFee: 2,
-        },
-        {
-          token: () => tokenC,
-          platformFee: 10,
-        },
-      ],
-      pairs: [
-        {
-          tokenA: () => tokenA,
-          tokenB: () => tokenB,
-          ratioAToB: 100000,
-          ratioBToA: 20000,
-          intervalsInSwap: [SWAP_INTERVAL],
-        },
-        {
-          tokenA: () => tokenA,
-          tokenB: () => tokenC,
-          ratioAToB: 5000,
-          ratioBToA: 100,
-          intervalsInSwap: [SWAP_INTERVAL, SWAP_INTERVAL_2],
-        },
-      ],
-    });
-
-    failedSwapTest({
-      title: 'swapping is paused',
-      context: () => DCAHubSwapHandler.pause(),
-      tokens: [],
-      pairs: [],
-      error: 'Pausable: paused',
-    });
-
-    failedSwapTest({
-      title: 'there are no swaps to execute',
-      tokens: [
-        {
-          token: () => tokenA,
-          reward: 100,
-        },
-      ],
-      pairs: [
-        {
-          tokenA: () => tokenA,
-          tokenB: () => tokenB,
-          intervalsInSwap: [],
-        },
-      ],
-      error: 'NoSwapsToExecute',
-    });
-
-    failedSwapTest({
-      title: 'the amount to provide is not sent',
-      tokens: [
-        {
-          token: () => tokenA,
-          toProvide: 100,
-        },
-      ],
-      pairs: [
-        {
-          tokenA: () => tokenA,
-          tokenB: () => tokenB,
-          intervalsInSwap: [SWAP_INTERVAL],
-        },
-      ],
-      amountProvided: [
-        {
-          token: () => tokenA,
-          amount: 99,
-        },
-      ],
-      error: 'LiquidityNotReturned',
-    });
-
-    failedSwapTest({
-      title: 'the amount to reward is not available',
-      tokens: [
-        {
-          token: () => tokenA,
-          reward: 100,
-        },
-      ],
-      pairs: [
-        {
-          tokenA: () => tokenA,
-          tokenB: () => tokenB,
-          intervalsInSwap: [SWAP_INTERVAL],
-        },
-      ],
-      initialBalanceHub: [
-        {
-          token: () => tokenA,
-          amount: 99,
-        },
-      ],
-      error: 'ERC20: transfer amount exceeds balance',
-    });
-  });
-
->>>>>>> 5faedb09
   describe('flash swap', () => {
     const BYTES = ethers.utils.randomBytes(5);
     let DCAHubSwapCallee: Contract;
@@ -1865,8 +1462,6 @@
     }
   });
 
-<<<<<<< HEAD
-=======
   async function intervalsToByte(...intervals: number[]) {
     if (intervals.length === 0) {
       return '0x00';
@@ -1888,29 +1483,6 @@
     return DCAHubSwapHandler.accumRatio(tokenA.address, tokenB.address, await DCAHubSwapHandler.intervalToMask(swapInterval), swap);
   }
 
-  function thenInternalBalancesAreTheSameAsTokenBalances(threshold: BigNumber = BigNumber.from(0)) {
-    then('internal balance for token A is as expected', async () => {
-      const balance = await tokenA.balanceOf(DCAHubSwapHandler.address);
-      const internalBalance = await DCAHubSwapHandler.internalBalanceOf(tokenA.address);
-      bn.expectToEqualWithThreshold({
-        value: internalBalance,
-        to: balance,
-        threshold,
-      });
-    });
-
-    then('internal balance for token B is as expected', async () => {
-      const balance = await tokenB.balanceOf(DCAHubSwapHandler.address);
-      const internalBalance = await DCAHubSwapHandler.internalBalanceOf(tokenB.address);
-      bn.expectToEqualWithThreshold({
-        value: internalBalance,
-        to: balance,
-        threshold,
-      });
-    });
-  }
-
->>>>>>> 5faedb09
   type SwapInformation = {
     tokens: { token: string; reward: BigNumber; toProvide: BigNumber; platformFee: BigNumber }[];
     pairs: { tokenA: string; tokenB: string; ratioAToB: BigNumber; ratioBToA: BigNumber; intervalsInSwap: string }[];
