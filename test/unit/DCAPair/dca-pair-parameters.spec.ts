import { expect } from 'chai';
import { BigNumber, Contract, ContractFactory, Signer, utils } from 'ethers';
import { ethers } from 'hardhat';
<<<<<<< HEAD
import { constants, uniswap, erc20, behaviours } from '../../utils';
import { then, when } from '../../utils/bdd';
=======
import { constants, erc20, behaviours, bn } from '../../utils';

import { given, then, when } from '../../utils/bdd';
>>>>>>> 742b4381

describe('DCAPairParameters', function () {
  let owner: Signer;
  let tokenA: Contract, tokenB: Contract;
  let DCAPairParametersContract: ContractFactory;
  let DCAPairParameters: Contract;

  before('Setup accounts and contracts', async () => {
    [owner] = await ethers.getSigners();
    DCAPairParametersContract = await ethers.getContractFactory('contracts/mocks/DCAPair/DCAPairParameters.sol:DCAPairParametersMock');
  });

  beforeEach('Deploy and configure', async () => {
    tokenA = await erc20.deploy({
      name: 'DAI',
      symbol: 'DAI',
      initialAccount: await owner.getAddress(),
      initialAmount: utils.parseEther('1'),
    });
    tokenB = await erc20.deploy({
      name: 'DAI',
      symbol: 'DAI',
      initialAccount: await owner.getAddress(),
      initialAmount: utils.parseEther('1'),
    });
    DCAPairParameters = await DCAPairParametersContract.deploy(tokenA.address, tokenB.address);
  });

  describe('constructor', () => {
    context('when from is zero address', () => {
      it('reverts with message error', async () => {
        await behaviours.deployShouldRevertWithZeroAddress({
          contract: DCAPairParametersContract,
          args: [constants.ZERO_ADDRESS, tokenB.address],
        });
      });
    });
    context('when to is zero address', () => {
      it('reverts with message error', async () => {
        await behaviours.deployShouldRevertWithZeroAddress({
          contract: DCAPairParametersContract,
          args: [tokenA.address, constants.ZERO_ADDRESS],
        });
      });
    });
    context('when all arguments are valid', () => {
      it('initizalizes correctly and emits events', async () => {
        await behaviours.deployShouldSetVariablesAndEmitEvents({
          contract: DCAPairParametersContract,
          args: [tokenA.address, tokenB.address],
          settersGettersVariablesAndEvents: [
            {
              getterFunc: 'tokenA',
              variable: tokenA.address,
              eventEmitted: 'TokenASet',
            },
            {
              getterFunc: 'tokenB',
              variable: tokenB.address,
              eventEmitted: 'TokenBSet',
            },
          ],
        });
      });
    });
    when('uniswap is zero address', () => {
      then('reverts with message error', async () => {
        await behaviours.deployShouldSetVariablesAndEmitEvents({
          contract: DCAPairParametersContract,
          args: [
            tokenA.address,
            uniswap.getWETH().address,
            uniswap.getUniswapV2Router02().address,
          ],
          settersGettersVariablesAndEvents: [
            {
              getterFunc: 'name',
              variable: 'DCA: ' + tokenA.symbol,
              eventEmitted: 'TokenASet',
            },
            {
              getterFunc: 'tokenB',
              variable: uniswap.getWETH().address,
              eventEmitted: 'TokenBSet',
            },
            {
              getterFunc: 'uniswap',
              variable: uniswap.getUniswapV2Router02().address,
              eventEmitted: 'UniswapSet',
            },
          ],
        });
      });
    });
  });

  describe('setFactory', () => {
    context('when address is zero', () => {
      it('reverts with message', async () => {
        await behaviours.txShouldRevertWithZeroAddress({
          contract: DCAPairParameters,
          func: 'setFactory',
          args: [constants.ZERO_ADDRESS],
        });
      });
    });
    context('when address is not zero', () => {
      it('sets factory and emits event with correct arguments', async () => {
        await behaviours.txShouldSetVariableAndEmitEvent({
          contract: DCAPairParameters,
          getterFunc: 'factory',
          setterFunc: 'setFactory',
          variable: constants.NOT_ZERO_ADDRESS,
          eventEmitted: 'FactorySet',
        });
      });
    });
  });

  describe('setTokenA', () => {
    context('when address is zero', () => {
      it('reverts with message', async () => {
        await behaviours.txShouldRevertWithZeroAddress({
          contract: DCAPairParameters,
          func: 'setTokenA',
          args: [constants.ZERO_ADDRESS],
        });
      });
    });
    context('when address is not zero', () => {
      it('sets from and emits event with correct arguments', async () => {
        await behaviours.txShouldSetVariableAndEmitEvent({
          contract: DCAPairParameters,
          getterFunc: 'tokenA',
          setterFunc: 'setTokenA',
          variable: constants.NOT_ZERO_ADDRESS,
          eventEmitted: 'TokenASet',
        });
      });
    });
  });

  describe('setTokenB', () => {
    context('when address is zero', () => {
      it('reverts with message', async () => {
        await behaviours.txShouldRevertWithZeroAddress({
          contract: DCAPairParameters,
          func: 'setTokenB',
          args: [constants.ZERO_ADDRESS],
        });
      });
    });
    context('when address is not zero', () => {
      let newTo: Contract;
      beforeEach(async () => {
        newTo = await erc20.deploy({
          name: 'DAI',
          symbol: 'DAI',
          initialAccount: await owner.getAddress(),
          initialAmount: utils.parseEther('1'),
        });
      });
      it('sets to and emits event with correct arguments', async () => {
        await behaviours.txShouldSetVariableAndEmitEvent({
          contract: DCAPairParameters,
          getterFunc: 'tokenB',
          setterFunc: 'setTokenB',
          variable: newTo.address,
          eventEmitted: 'TokenBSet',
        });
      });
    });
  });
});<|MERGE_RESOLUTION|>--- conflicted
+++ resolved
@@ -1,14 +1,9 @@
 import { expect } from 'chai';
 import { BigNumber, Contract, ContractFactory, Signer, utils } from 'ethers';
 import { ethers } from 'hardhat';
-<<<<<<< HEAD
-import { constants, uniswap, erc20, behaviours } from '../../utils';
-import { then, when } from '../../utils/bdd';
-=======
 import { constants, erc20, behaviours, bn } from '../../utils';
 
 import { given, then, when } from '../../utils/bdd';
->>>>>>> 742b4381
 
 describe('DCAPairParameters', function () {
   let owner: Signer;
@@ -78,11 +73,7 @@
       then('reverts with message error', async () => {
         await behaviours.deployShouldSetVariablesAndEmitEvents({
           contract: DCAPairParametersContract,
-          args: [
-            tokenA.address,
-            uniswap.getWETH().address,
-            uniswap.getUniswapV2Router02().address,
-          ],
+          args: [tokenA.address, uniswap.getWETH().address, uniswap.getUniswapV2Router02().address],
           settersGettersVariablesAndEvents: [
             {
               getterFunc: 'name',
