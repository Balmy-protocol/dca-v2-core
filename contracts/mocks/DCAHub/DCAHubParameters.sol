--- conflicted
+++ resolved
@@ -5,19 +5,6 @@
 import '../../DCAHub/DCAHubParameters.sol';
 
 contract DCAHubParametersMock is DCAHubParameters {
-<<<<<<< HEAD
-  using EnumerableSet for EnumerableSet.UintSet;
-=======
-  // Mocks setters
-  function internalBalanceOf(address _token) external view returns (uint256) {
-    return _balances[_token];
-  }
-
-  function setInternalBalance(address _token, uint256 _amount) external {
-    _balances[_token] = _amount;
-  }
->>>>>>> 5faedb09
-
   function setPlatformBalance(address _token, uint256 _amount) external {
     platformBalance[_token] = _amount;
   }
