// SPDX-License-Identifier: BUSL-1.1
pragma solidity 0.8.4;

import '@openzeppelin/contracts/utils/structs/EnumerableSet.sol';
import '../DCAPair/DCAPair.sol';
import '../interfaces/IERC20Detailed.sol';
import '../interfaces/IDCAFactory.sol';
import '../interfaces/IDCAGlobalParameters.sol';
import '../libraries/CommonErrors.sol';

abstract contract DCAFactoryPairsHandler is IDCAFactoryPairsHandler {
  using EnumerableSet for EnumerableSet.AddressSet;

  mapping(address => mapping(address => address)) internal _pairByTokens; // tokenA => tokenB => pair
  EnumerableSet.AddressSet internal _allPairs;
  IDCAGlobalParameters public override globalParameters;

  constructor(IDCAGlobalParameters _globalParameters) {
    if (address(_globalParameters) == address(0)) revert CommonErrors.ZeroAddress();
    globalParameters = _globalParameters;
  }

  function _sortTokens(address _tokenA, address _tokenB) internal pure returns (address __tokenA, address __tokenB) {
    (__tokenA, __tokenB) = _tokenA < _tokenB ? (_tokenA, _tokenB) : (_tokenB, _tokenA);
  }

  function allPairs() external view override returns (address[] memory _pairs) {
    uint256 _length = _allPairs.length();
    _pairs = new address[](_length);
    for (uint256 i; i < _length; i++) {
      _pairs[i] = _allPairs.at(i);
    }
  }

  function isPair(address _address) external view override returns (bool _isPair) {
    _isPair = _allPairs.contains(_address);
  }

  function pairByTokens(address _tokenA, address _tokenB) external view override returns (address _pair) {
    (address __tokenA, address __tokenB) = _sortTokens(_tokenA, _tokenB);
    _pair = _pairByTokens[__tokenA][__tokenB];
  }

  function createPair(address _tokenA, address _tokenB) external override returns (address _pair) {
    if (_tokenA == address(0) || _tokenB == address(0)) revert CommonErrors.ZeroAddress();
    if (_tokenA == _tokenB) revert IdenticalTokens();
    (address __tokenA, address __tokenB) = _sortTokens(_tokenA, _tokenB);
    if (_pairByTokens[__tokenA][__tokenB] != address(0)) revert PairAlreadyExists();
<<<<<<< HEAD
    _pair = address(
      new DCAPair(
        globalParameters,
        ISlidingOracle(address(0x84F4BC40C227CEF248ec5b46e7A44947D7D2F94a)),
        IERC20Detailed(__tokenA),
        IERC20Detailed(__tokenB)
      )
    );
=======
    globalParameters.oracle().addSupportForPair(__tokenA, __tokenB); // Note: this call will revert if the oracle doesn't support this particular pair
    _pair = address(new DCAPair(globalParameters, IERC20Detailed(__tokenA), IERC20Detailed(__tokenB)));
>>>>>>> d799e300
    _pairByTokens[__tokenA][__tokenB] = _pair;
    _allPairs.add(_pair);
    emit PairCreated(__tokenA, __tokenB, _pair);
  }
}<|MERGE_RESOLUTION|>--- conflicted
+++ resolved
@@ -46,19 +46,8 @@
     if (_tokenA == _tokenB) revert IdenticalTokens();
     (address __tokenA, address __tokenB) = _sortTokens(_tokenA, _tokenB);
     if (_pairByTokens[__tokenA][__tokenB] != address(0)) revert PairAlreadyExists();
-<<<<<<< HEAD
-    _pair = address(
-      new DCAPair(
-        globalParameters,
-        ISlidingOracle(address(0x84F4BC40C227CEF248ec5b46e7A44947D7D2F94a)),
-        IERC20Detailed(__tokenA),
-        IERC20Detailed(__tokenB)
-      )
-    );
-=======
     globalParameters.oracle().addSupportForPair(__tokenA, __tokenB); // Note: this call will revert if the oracle doesn't support this particular pair
     _pair = address(new DCAPair(globalParameters, IERC20Detailed(__tokenA), IERC20Detailed(__tokenB)));
->>>>>>> d799e300
     _pairByTokens[__tokenA][__tokenB] = _pair;
     _allPairs.add(_pair);
     emit PairCreated(__tokenA, __tokenB, _pair);
