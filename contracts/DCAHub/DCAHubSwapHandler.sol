// SPDX-License-Identifier: BUSL-1.1
pragma solidity >=0.8.7 <0.9.0;

import '@openzeppelin/contracts/security/ReentrancyGuard.sol';
import '@openzeppelin/contracts/token/ERC20/utils/SafeERC20.sol';
import '@openzeppelin/contracts/utils/math/Math.sol';
import '../interfaces/IDCAHubSwapCallee.sol';
import '../libraries/Intervals.sol';
import '../libraries/FeeMath.sol';
import './DCAHubConfigHandler.sol';

abstract contract DCAHubSwapHandler is ReentrancyGuard, DCAHubConfigHandler, IDCAHubSwapHandler {
  using SafeERC20 for IERC20Metadata;

  function _registerSwap(
    address _tokenA,
    address _tokenB,
    bytes1 _swapIntervalMask,
    uint256 _ratioAToB,
    uint256 _ratioBToA,
    uint32 _timestamp
  ) internal virtual {
    SwapData memory _swapDataMem = _swapData[_tokenA][_tokenB][_swapIntervalMask];
    if (_swapDataMem.nextAmountToSwapAToB > 0 || _swapDataMem.nextAmountToSwapBToA > 0) {
      AccumRatio memory _accumRatioMem = _accumRatio[_tokenA][_tokenB][_swapIntervalMask][_swapDataMem.performedSwaps];
      _accumRatio[_tokenA][_tokenB][_swapIntervalMask][_swapDataMem.performedSwaps + 1] = AccumRatio({
        accumRatioAToB: _accumRatioMem.accumRatioAToB + _ratioAToB,
        accumRatioBToA: _accumRatioMem.accumRatioBToA + _ratioBToA
      });
      SwapDelta memory _swapDeltaMem = _swapAmountDelta[_tokenA][_tokenB][_swapIntervalMask][_swapDataMem.performedSwaps + 2];
      _swapData[_tokenA][_tokenB][_swapIntervalMask] = SwapData({
        performedSwaps: _swapDataMem.performedSwaps + 1,
        lastSwappedAt: _timestamp,
        nextAmountToSwapAToB: _addDeltaToNextAmount(_swapDataMem.nextAmountToSwapAToB, _swapDeltaMem.swapDeltaAToB),
        nextAmountToSwapBToA: _addDeltaToNextAmount(_swapDataMem.nextAmountToSwapBToA, _swapDeltaMem.swapDeltaBToA)
      });
      delete _swapAmountDelta[_tokenA][_tokenB][_swapIntervalMask][_swapDataMem.performedSwaps + 2];
    } else {
      activeSwapIntervals[_tokenA][_tokenB] &= ~_swapIntervalMask;
    }
  }

  function _addDeltaToNextAmount(uint224 _nextAmountToSwap, int128 _swapDelta) internal pure returns (uint224) {
    return _swapDelta < 0 ? _nextAmountToSwap - uint128(-_swapDelta) : _nextAmountToSwap + uint128(_swapDelta);
  }

  function _convertTo(
    uint256 _fromTokenMagnitude,
    uint256 _amountFrom,
    uint256 _rateFromTo,
    uint32 _swapFee
  ) internal pure returns (uint256 _amountTo) {
    uint256 _numerator = (_amountFrom * FeeMath.substractFeeFromAmount(_swapFee, _rateFromTo));
    _amountTo = _numerator / _fromTokenMagnitude;
    // Note: we need to round up because we can't ask for less than what we actually need
    if (_numerator % _fromTokenMagnitude != 0) _amountTo++;
  }

  function _getTimestamp() internal view virtual returns (uint32 _blockTimestamp) {
    _blockTimestamp = uint32(block.timestamp);
  }

  function _getTotalAmountsToSwap(address _tokenA, address _tokenB)
    internal
    view
    virtual
    returns (
      uint256 _totalAmountToSwapTokenA,
      uint256 _totalAmountToSwapTokenB,
      bytes1 _intervalsInSwap
    )
  {
    bytes1 _activeIntervals = activeSwapIntervals[_tokenA][_tokenB];
    uint32 _blockTimestamp = _getTimestamp();
    bytes1 _mask = 0x01;
    while (_activeIntervals >= _mask && _mask > 0) {
      if (_activeIntervals & _mask == _mask) {
        SwapData memory _swapDataMem = _swapData[_tokenA][_tokenB][_mask];
        uint32 _swapInterval = Intervals.maskToInterval(_mask);
        if (((_swapDataMem.lastSwappedAt / _swapInterval) + 1) * _swapInterval > _blockTimestamp) {
          // Note: this 'break' is both an optimization and a search for more CoW. Since this loop starts with the smaller intervals, it is
          // highly unlikely that if a small interval can't be swapped, a bigger interval can. It could only happen when a position was just
          // created for a new swap interval. At the same time, by adding this check, we force intervals to be swapped together. Therefore
          // increasing the chance of CoW (Coincidence of Wants), and reducing the need for external funds.
          break;
        }
        _intervalsInSwap |= _mask;
        _totalAmountToSwapTokenA += _swapDataMem.nextAmountToSwapAToB;
        _totalAmountToSwapTokenB += _swapDataMem.nextAmountToSwapBToA;
      }
      _mask <<= 1;
    }

    if (_totalAmountToSwapTokenA == 0 && _totalAmountToSwapTokenB == 0) {
      // Note: if there are no tokens to swap, then we don't want to execute any swaps for this pair
      _intervalsInSwap = 0;
    }
  }

  function _calculateRatio(
    address _tokenA,
    address _tokenB,
    uint256 _magnitudeA,
    uint256 _magnitudeB,
    IPriceOracle _oracle
  ) internal view virtual returns (uint256 _ratioAToB, uint256 _ratioBToA) {
    _ratioBToA = _oracle.quote(_tokenB, uint128(_magnitudeB), _tokenA);
    _ratioAToB = (_magnitudeB * _magnitudeA) / _ratioBToA;
  }

  /// @inheritdoc IDCAHubSwapHandler
  function getNextSwapInfo(address[] calldata _tokens, PairIndexes[] calldata _pairs)
    public
    view
    virtual
    returns (SwapInfo memory _swapInformation)
  {
    // Note: we are caching these variables in memory so we can read storage only once (it's cheaper that way)
    uint32 _swapFee = swapFee;
    IPriceOracle _oracle = oracle;

    uint256[] memory _total = new uint256[](_tokens.length);
    uint256[] memory _needed = new uint256[](_tokens.length);
    _swapInformation.pairs = new PairInSwap[](_pairs.length);

    for (uint256 i; i < _pairs.length; i++) {
      uint8 indexTokenA = _pairs[i].indexTokenA;
      uint8 indexTokenB = _pairs[i].indexTokenB;
      if (
        indexTokenA >= indexTokenB ||
        (i > 0 &&
          (indexTokenA < _pairs[i - 1].indexTokenA || (indexTokenA == _pairs[i - 1].indexTokenA && indexTokenB <= _pairs[i - 1].indexTokenB)))
      ) {
        // Note: this confusing condition verifies that the pairs are sorted, first by token A, and then by token B
        revert InvalidPairs();
      }

      PairInSwap memory _pairInSwap;
      _pairInSwap.tokenA = _tokens[indexTokenA];
      _pairInSwap.tokenB = _tokens[indexTokenB];
      uint120 _magnitudeA = _calculateMagnitude(_pairInSwap.tokenA);
      uint120 _magnitudeB = _calculateMagnitude(_pairInSwap.tokenB);

      uint256 _amountToSwapTokenA;
      uint256 _amountToSwapTokenB;

      (_amountToSwapTokenA, _amountToSwapTokenB, _pairInSwap.intervalsInSwap) = _getTotalAmountsToSwap(_pairInSwap.tokenA, _pairInSwap.tokenB);

      _total[indexTokenA] += _amountToSwapTokenA;
      _total[indexTokenB] += _amountToSwapTokenB;

      (_pairInSwap.ratioAToB, _pairInSwap.ratioBToA) = _calculateRatio(
        _pairInSwap.tokenA,
        _pairInSwap.tokenB,
        _magnitudeA,
        _magnitudeB,
        _oracle
      );

      _needed[indexTokenA] += _convertTo(_magnitudeB, _amountToSwapTokenB, _pairInSwap.ratioBToA, _swapFee);
      _needed[indexTokenB] += _convertTo(_magnitudeA, _amountToSwapTokenA, _pairInSwap.ratioAToB, _swapFee);

      _swapInformation.pairs[i] = _pairInSwap;
    }

    // Note: we are caching this variable in memory so we can read storage only once (it's cheaper that way)
    uint16 _platformFeeRatio = platformFeeRatio;

    _swapInformation.tokens = new TokenInSwap[](_tokens.length);
    for (uint256 i; i < _swapInformation.tokens.length; i++) {
      if (i > 0 && _tokens[i] <= _tokens[i - 1]) {
        revert IDCAHub.InvalidTokens();
      }

      TokenInSwap memory _tokenInSwap;
      _tokenInSwap.token = _tokens[i];

      uint256 _neededInSwap = _needed[i];
      uint256 _totalBeingSwapped = _total[i];

      if (_neededInSwap > 0 || _totalBeingSwapped > 0) {
        uint256 _totalFee = FeeMath.calculateSubstractedFee(_swapFee, _neededInSwap);

        int256 _platformFee = int256((_totalFee * _platformFeeRatio) / MAX_PLATFORM_FEE_RATIO);

        // If diff is negative, we need tokens. If diff is positive, then we have more than is needed
        int256 _diff = int256(_totalBeingSwapped) - int256(_neededInSwap);

        // Instead of checking if diff is positive or not, we compare against the platform fee. This is to avoid any rounding issues
        if (_diff > _platformFee) {
          _tokenInSwap.reward = uint256(_diff - _platformFee);
        } else if (_diff < _platformFee) {
          _tokenInSwap.toProvide = uint256(_platformFee - _diff);
        }
        _tokenInSwap.platformFee = uint256(_platformFee);
      }
      _swapInformation.tokens[i] = _tokenInSwap;
    }
  }

  /// @inheritdoc IDCAHubSwapHandler
  function swap(
    address[] calldata _tokens,
    PairIndexes[] calldata _pairsToSwap,
    address _rewardRecipient,
    address _callbackHandler,
    uint256[] calldata _borrow,
    bytes calldata _data
<<<<<<< HEAD
  ) public nonReentrant whenNotPaused returns (SwapInfo memory _swapInformation) {
=======
  ) external nonReentrant whenNotPaused {
    SwapInfo memory _swapInformation;
>>>>>>> 20ec641c
    // Note: we are caching this variable in memory so we can read storage only once (it's cheaper that way)
    uint32 _swapFee = swapFee;

    {
      _swapInformation = getNextSwapInfo(_tokens, _pairsToSwap);

      uint32 _timestamp = _getTimestamp();
      bool _executedAPair;
      for (uint256 i; i < _swapInformation.pairs.length; i++) {
        PairInSwap memory _pairInSwap = _swapInformation.pairs[i];
        bytes1 _intervalsInSwap = _pairInSwap.intervalsInSwap;
        bytes1 _mask = 0x01;
        while (_intervalsInSwap >= _mask && _mask > 0) {
          if (_intervalsInSwap & _mask == _mask) {
            _registerSwap(
              _pairInSwap.tokenA,
              _pairInSwap.tokenB,
              _mask,
              FeeMath.substractFeeFromAmount(_swapFee, _pairInSwap.ratioAToB),
              FeeMath.substractFeeFromAmount(_swapFee, _pairInSwap.ratioBToA),
              _timestamp
            );
          }
          _mask <<= 1;
        }
        _executedAPair = _executedAPair || _intervalsInSwap > 0;
      }

      if (!_executedAPair) {
        revert NoSwapsToExecute();
      }
    }

    uint256[] memory _beforeBalances = new uint256[](_swapInformation.tokens.length);
    for (uint256 i; i < _swapInformation.tokens.length; i++) {
      TokenInSwap memory _tokenInSwap = _swapInformation.tokens[i];
      uint256 _amountToBorrow = _borrow[i];

      // Remember balances before callback
      if (_tokenInSwap.toProvide > 0 || _amountToBorrow > 0) {
        _beforeBalances[i] = IERC20Metadata(_tokenInSwap.token).balanceOf(address(this));
      }

      // Optimistically transfer tokens
      if (_rewardRecipient == _callbackHandler) {
        uint256 _amountToSend = _tokenInSwap.reward + _amountToBorrow;
        if (_amountToSend > 0) {
          IERC20Metadata(_tokenInSwap.token).safeTransfer(_callbackHandler, _amountToSend);
        }
      } else {
        if (_tokenInSwap.reward > 0) {
          IERC20Metadata(_tokenInSwap.token).safeTransfer(_rewardRecipient, _tokenInSwap.reward);
        }
        if (_amountToBorrow > 0) {
          IERC20Metadata(_tokenInSwap.token).safeTransfer(_callbackHandler, _amountToBorrow);
        }
      }
    }

    // Make call
    IDCAHubSwapCallee(_callbackHandler).DCAHubSwapCall(msg.sender, _swapInformation.tokens, _borrow, _data);

    // Checks and balance updates
    for (uint256 i; i < _swapInformation.tokens.length; i++) {
      TokenInSwap memory _tokenInSwap = _swapInformation.tokens[i];
      uint256 _addToPlatformBalance = _tokenInSwap.platformFee;

      if (_tokenInSwap.toProvide > 0 || _borrow[i] > 0) {
        uint256 _amountToHave = _beforeBalances[i] + _tokenInSwap.toProvide - _tokenInSwap.reward;

        uint256 _currentBalance = IERC20Metadata(_tokenInSwap.token).balanceOf(address(this));

        // Make sure tokens were sent back
        if (_currentBalance < _amountToHave) {
          revert IDCAHub.LiquidityNotReturned();
        }

        // Any extra tokens that might have been received, are set as platform balance
        _addToPlatformBalance += (_currentBalance - _amountToHave);
      }

      // Update platform balance
      if (_addToPlatformBalance > 0) {
        platformBalance[_tokenInSwap.token] += _addToPlatformBalance;
      }
    }

    // Emit event
    emit Swapped(msg.sender, _rewardRecipient, _callbackHandler, _swapInformation, _borrow, _swapFee);
  }
}<|MERGE_RESOLUTION|>--- conflicted
+++ resolved
@@ -206,12 +206,7 @@
     address _callbackHandler,
     uint256[] calldata _borrow,
     bytes calldata _data
-<<<<<<< HEAD
   ) public nonReentrant whenNotPaused returns (SwapInfo memory _swapInformation) {
-=======
-  ) external nonReentrant whenNotPaused {
-    SwapInfo memory _swapInformation;
->>>>>>> 20ec641c
     // Note: we are caching this variable in memory so we can read storage only once (it's cheaper that way)
     uint32 _swapFee = swapFee;
 
