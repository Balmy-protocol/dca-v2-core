--- conflicted
+++ resolved
@@ -15,13 +15,7 @@
   event SwapIntervalsAllowed(uint32[] swapIntervals);
   event SwapIntervalsForbidden(uint32[] swapIntervals);
   error HighFee();
-<<<<<<< HEAD
-=======
-  error InvalidParams();
-  error ZeroInterval();
-  error EmptyDescription();
   error InvalidFee();
->>>>>>> 160c2043
 
   bytes32 public constant IMMEDIATE_ROLE = keccak256('IMMEDIATE_ROLE');
   bytes32 public constant TIME_LOCKED_ROLE = keccak256('TIME_LOCKED_ROLE');
