--- conflicted
+++ resolved
@@ -71,12 +71,7 @@
 
   function removeSwapIntervalsFromAllowedList(uint32[] calldata _swapIntervals) external onlyRole(IMMEDIATE_ROLE) {
     for (uint256 i; i < _swapIntervals.length; i++) {
-<<<<<<< HEAD
-      bytes1 _mask = intervalToMask(_swapIntervals[i]);
-      allowedSwapIntervals &= ~_mask;
-=======
-      _allowedSwapIntervals &= ~intervalToMask(_swapIntervals[i]);
->>>>>>> 325ad68d
+      allowedSwapIntervals &= ~intervalToMask(_swapIntervals[i]);
     }
     emit SwapIntervalsForbidden(_swapIntervals);
   }
