// SPDX-License-Identifier: BUSL-1.1
pragma solidity >=0.8.7 <0.9.0;

import '@openzeppelin/contracts/security/ReentrancyGuard.sol';

import './DCAHubConfigHandler.sol';

abstract contract DCAHubPositionHandler is ReentrancyGuard, DCAHubConfigHandler, IDCAHubPositionHandler {
  struct DCA {
    uint32 swapWhereLastUpdated; // Includes both modify and withdraw
    uint32 finalSwap;
    bytes1 swapIntervalMask;
    uint120 rate;
    address from;
    address to;
  }

  error IntervalNotAllowed();

  using SafeERC20 for IERC20Metadata;

  IDCAPermissionManager public permissionManager;
  mapping(uint256 => DCA) internal _userPositions;
  mapping(uint256 => uint256) internal _swappedBeforeModified;
  uint256 internal _idCounter;

  constructor(IDCAPermissionManager _permissionManager) {
    if (address(_permissionManager) == address(0)) revert CommonErrors.ZeroAddress();
    permissionManager = _permissionManager;
  }

  function userPosition(uint256 _dcaId) external view override returns (UserPosition memory _userPosition) {
    DCA memory _position = _userPositions[_dcaId];
    uint32 _performedSwaps = _getPerformedSwaps(_position.from, _position.to, _position.swapIntervalMask);
    _userPosition.from = IERC20Metadata(_position.from);
    _userPosition.to = IERC20Metadata(_position.to);
    _userPosition.swapInterval = _position.swapIntervalMask > 0 ? maskToInterval(_position.swapIntervalMask) : 0;
    _userPosition.swapsExecuted = _position.swapWhereLastUpdated < _position.finalSwap
      ? uint32(Math.min(_performedSwaps, _position.finalSwap)) - _position.swapWhereLastUpdated
      : 0;
    _userPosition.swapped = _position.swapIntervalMask > 0 ? _calculateSwapped(_dcaId, _position, _performedSwaps) : 0;
    _userPosition.swapsLeft = _position.finalSwap > _performedSwaps ? _position.finalSwap - _performedSwaps : 0;
    _userPosition.remaining = _calculateUnswapped(_position, _performedSwaps);
    _userPosition.rate = _position.rate;
  }

  function deposit(
    address _from,
    address _to,
    uint256 _amount,
    uint32 _amountOfSwaps,
    uint32 _swapInterval,
    address _owner,
    IDCAPermissionManager.PermissionSet[] calldata _permissions
  ) external override nonReentrant returns (uint256) {
    if (_from == address(0) || _to == address(0) || _owner == address(0)) revert CommonErrors.ZeroAddress();
    if (_from == _to) revert InvalidToken();
    if (_amount == 0) revert ZeroAmount();
    if (_amountOfSwaps == 0) revert ZeroSwaps();
    bytes1 _mask = intervalToMask(_swapInterval);
    if (_allowedSwapIntervals & _mask == 0) revert IntervalNotAllowed();
    IERC20Metadata(_from).safeTransferFrom(msg.sender, address(this), _amount);
<<<<<<< HEAD
    uint160 _rate = uint160(_amount / _amountOfSwaps);
=======
    _balances[_from] += _amount;
    uint120 _rate = uint120(_amount / _amountOfSwaps);
>>>>>>> 5faedb09
    _idCounter += 1;
    permissionManager.mint(_idCounter, _owner, _permissions);
    if (_from < _to) {
      _activeSwapIntervals[_from][_to] |= _mask;
    } else {
      _activeSwapIntervals[_to][_from] |= _mask;
    }
    _addPosition(_idCounter, _from, _to, _rate, _amountOfSwaps, _mask, _swapInterval, _owner);
    return _idCounter;
  }

  function withdrawSwapped(uint256 _dcaId, address _recipient) external override nonReentrant returns (uint256 _swapped) {
    if (_recipient == address(0)) revert CommonErrors.ZeroAddress();

    DCA memory _userPosition = _userPositions[_dcaId];
    _assertPositionExistsAndCallerHasPermission(_dcaId, _userPosition, IDCAPermissionManager.Permission.WITHDRAW);
    uint32 _performedSwaps = _getPerformedSwaps(_userPosition.from, _userPosition.to, _userPosition.swapIntervalMask);
    _swapped = _calculateSwapped(_dcaId, _userPosition, _performedSwaps);

    _userPositions[_dcaId].swapWhereLastUpdated = _performedSwaps;
    delete _swappedBeforeModified[_dcaId];

    IERC20Metadata(_userPosition.to).safeTransfer(_recipient, _swapped);

    emit Withdrew(msg.sender, _recipient, _dcaId, _userPosition.to, _swapped);
  }

  function withdrawSwappedMany(PositionSet[] calldata _positions, address _recipient) external override nonReentrant {
    if (_recipient == address(0)) revert CommonErrors.ZeroAddress();
    uint256[] memory _swapped = new uint256[](_positions.length);
    for (uint256 i; i < _positions.length; i++) {
      address _token = _positions[i].token;
      for (uint256 j; j < _positions[i].positionIds.length; j++) {
        uint256 _positionId = _positions[i].positionIds[j];
        DCA memory _userPosition = _userPositions[_positions[i].positionIds[j]];
        _assertPositionExistsAndCallerHasPermission(_positionId, _userPosition, IDCAPermissionManager.Permission.WITHDRAW);
        if (_userPosition.to != _token) revert PositionDoesNotMatchToken();
        uint32 _performedSwaps = _getPerformedSwaps(_userPosition.from, _userPosition.to, _userPosition.swapIntervalMask);
        _swapped[i] += _calculateSwapped(_positionId, _userPosition, _performedSwaps);
        _userPositions[_positionId].swapWhereLastUpdated = _performedSwaps;
        delete _swappedBeforeModified[_positionId];
      }
      IERC20Metadata(_token).safeTransfer(_recipient, _swapped[i]);
    }
    emit WithdrewMany(msg.sender, _recipient, _positions, _swapped);
  }

  function terminate(
    uint256 _dcaId,
    address _recipientUnswapped,
    address _recipientSwapped
  ) external override nonReentrant {
    if (_recipientUnswapped == address(0) || _recipientSwapped == address(0)) revert CommonErrors.ZeroAddress();

    DCA memory _userPosition = _userPositions[_dcaId];
    _assertPositionExistsAndCallerHasPermission(_dcaId, _userPosition, IDCAPermissionManager.Permission.TERMINATE);
    uint32 _performedSwaps = _getPerformedSwaps(_userPosition.from, _userPosition.to, _userPosition.swapIntervalMask);

    uint256 _swapped = _calculateSwapped(_dcaId, _userPosition, _performedSwaps);
    uint256 _unswapped = _calculateUnswapped(_userPosition, _performedSwaps);

    _removeFromDelta(_userPosition, _performedSwaps);
    delete _userPositions[_dcaId];
    permissionManager.burn(_dcaId);

    if (_swapped > 0) {
      IERC20Metadata(_userPosition.to).safeTransfer(_recipientSwapped, _swapped);
    }

    if (_unswapped > 0) {
      IERC20Metadata(_userPosition.from).safeTransfer(_recipientUnswapped, _unswapped);
    }

    emit Terminated(msg.sender, _recipientUnswapped, _recipientSwapped, _dcaId, _unswapped, _swapped);
  }

  function increasePosition(
    uint256 _positionId,
    uint256 _amount,
    uint32 _newAmountOfSwaps
  ) external override nonReentrant {
    _modify(_positionId, _amount, _newAmountOfSwaps, true);
  }

  function reducePosition(
    uint256 _positionId,
    uint256 _amount,
    uint32 _newAmountOfSwaps
  ) external nonReentrant {
    _modify(_positionId, _amount, _newAmountOfSwaps, false);
  }

  function _modify(
    uint256 _positionId,
    uint256 _amount,
    uint32 _newAmountOfSwaps,
    bool _increase
  ) internal {
    DCA memory _userDCA = _userPositions[_positionId];
    _assertPositionExistsAndCallerHasPermission(
      _positionId,
      _userDCA,
      _increase ? IDCAPermissionManager.Permission.INCREASE : IDCAPermissionManager.Permission.REDUCE
    );

    uint32 _performedSwaps = _getPerformedSwaps(_userDCA.from, _userDCA.to, _userDCA.swapIntervalMask);
    uint256 _unswapped = _calculateUnswapped(_userDCA, _performedSwaps);
    uint256 _total = _increase ? _unswapped + _amount : _unswapped - _amount;
    if (_total != 0 && _newAmountOfSwaps == 0) revert ZeroSwaps();
    if (_total == 0 && _newAmountOfSwaps > 0) _newAmountOfSwaps = 0;
    uint120 _newRate = _newAmountOfSwaps == 0 ? 0 : uint120(_total / _newAmountOfSwaps);

    uint256 _swapped = _calculateSwapped(_positionId, _userDCA, _performedSwaps);

    _removeFromDelta(_userDCA, _performedSwaps);
    uint32 _startingSwap = _performedSwaps + 1;
    uint32 _finalSwap = _performedSwaps + _newAmountOfSwaps;
    _addToDelta(_userDCA.from, _userDCA.to, _userDCA.swapIntervalMask, _finalSwap, _newRate);

    _userPositions[_positionId].swapWhereLastUpdated = _performedSwaps;
    _userPositions[_positionId].finalSwap = _finalSwap;
    _userPositions[_positionId].rate = _newRate;
    _swappedBeforeModified[_positionId] = _swapped;

    if (_increase) {
      IERC20Metadata(_userDCA.from).safeTransferFrom(msg.sender, address(this), _amount);
    } else {
      IERC20Metadata(_userDCA.from).safeTransfer(msg.sender, _amount);
    }

    emit Modified(msg.sender, _positionId, _newRate, _startingSwap, _finalSwap);
  }

  function _assertPositionExistsAndCallerHasPermission(
    uint256 _positionId,
    DCA memory _userPosition,
    IDCAPermissionManager.Permission _permission
  ) internal view {
    if (_userPosition.swapIntervalMask == 0) revert InvalidPosition();
    if (!permissionManager.hasPermission(_positionId, msg.sender, _permission)) revert UnauthorizedCaller();
  }

  function _addPosition(
    uint256 _dcaId,
    address _from,
    address _to,
    uint120 _rate,
    uint32 _amountOfSwaps,
    bytes1 _swapIntervalMask,
    uint32 _swapInterval,
    address _owner
  ) internal {
    uint32 _performedSwaps = _getPerformedSwaps(_from, _to, _swapIntervalMask);
    uint32 _startingSwap = _performedSwaps + 1;
    uint32 _finalSwap = _performedSwaps + _amountOfSwaps;
    _addToDelta(_from, _to, _swapIntervalMask, _finalSwap, _rate);
    _userPositions[_dcaId] = DCA(_performedSwaps, _finalSwap, _swapIntervalMask, _rate, _from, _to);
    emit Deposited(msg.sender, _owner, _idCounter, _from, _to, _rate, _startingSwap, _swapInterval, _finalSwap);
  }

  function _addToDelta(
    address _from,
    address _to,
    bytes1 _swapIntervalMask,
    uint32 _finalSwap,
    uint120 _rate
  ) internal {
    if (_from < _to) {
      swapData[_from][_to][_swapIntervalMask].nextAmountToSwapAToB += _rate;
      swapAmountDelta[_from][_to][_swapIntervalMask][_finalSwap + 1].swapDeltaAToB -= int120(_rate);
    } else {
      swapData[_to][_from][_swapIntervalMask].nextAmountToSwapBToA += _rate;
      swapAmountDelta[_to][_from][_swapIntervalMask][_finalSwap + 1].swapDeltaBToA -= int120(_rate);
    }
  }

  function _removeFromDelta(DCA memory _userPosition, uint32 _performedSwaps) internal {
    if (_userPosition.finalSwap > _performedSwaps) {
      if (_userPosition.from < _userPosition.to) {
        swapData[_userPosition.from][_userPosition.to][_userPosition.swapIntervalMask].nextAmountToSwapAToB -= _userPosition.rate;
        swapAmountDelta[_userPosition.from][_userPosition.to][_userPosition.swapIntervalMask][_userPosition.finalSwap + 1]
          .swapDeltaAToB += int120(_userPosition.rate);
      } else {
        swapData[_userPosition.to][_userPosition.from][_userPosition.swapIntervalMask].nextAmountToSwapBToA -= _userPosition.rate;
        swapAmountDelta[_userPosition.to][_userPosition.from][_userPosition.swapIntervalMask][_userPosition.finalSwap + 1]
          .swapDeltaBToA += int120(_userPosition.rate);
      }
    }
  }

  /** Returns the amount of tokens swapped in TO */
  function _calculateSwapped(
    uint256 _positionId,
    DCA memory _userDCA,
    uint32 _performedSwaps
  ) internal view returns (uint256 _swapped) {
    uint32 _newestSwapToConsider = _performedSwaps < _userDCA.finalSwap ? _performedSwaps : _userDCA.finalSwap;

    if (_userDCA.swapWhereLastUpdated > _newestSwapToConsider) {
      // If last update happened after the position's final swap, then a withdraw was executed, and we just return 0
      return 0;
    } else if (_userDCA.swapWhereLastUpdated == _newestSwapToConsider) {
      // If the last update matches the positions's final swap, then we can avoid all calculation below
      return _swappedBeforeModified[_positionId];
    }

    uint256 _accumPerUnit;
    if (_userDCA.from < _userDCA.to) {
      _accumPerUnit =
        accumRatio[_userDCA.from][_userDCA.to][_userDCA.swapIntervalMask][_newestSwapToConsider].accumRatioAToB -
        accumRatio[_userDCA.from][_userDCA.to][_userDCA.swapIntervalMask][_userDCA.swapWhereLastUpdated].accumRatioAToB;
    } else {
      _accumPerUnit =
        accumRatio[_userDCA.to][_userDCA.from][_userDCA.swapIntervalMask][_newestSwapToConsider].accumRatioBToA -
        accumRatio[_userDCA.to][_userDCA.from][_userDCA.swapIntervalMask][_userDCA.swapWhereLastUpdated].accumRatioBToA;
    }
    uint256 _magnitude = 10**IERC20Metadata(_userDCA.from).decimals();
    (bool _ok, uint256 _mult) = Math.tryMul(_accumPerUnit, _userDCA.rate);
    uint256 _swappedInCurrentPosition = _ok ? _mult / _magnitude : (_accumPerUnit / _magnitude) * _userDCA.rate;
    _swapped = _swappedInCurrentPosition + _swappedBeforeModified[_positionId];
  }

  /** Returns how many FROM remains unswapped  */
  function _calculateUnswapped(DCA memory _userPosition, uint32 _performedSwaps) internal pure returns (uint256 _unswapped) {
    _unswapped = (_userPosition.finalSwap <= _performedSwaps) ? 0 : (_userPosition.finalSwap - _performedSwaps) * _userPosition.rate;
  }

  function _getPerformedSwaps(
    address _from,
    address _to,
    bytes1 _swapIntervalMask
  ) internal view returns (uint32) {
    // TODO: Check if it's better to just receive the in-memory DCA
    return (_from < _to) ? swapData[_from][_to][_swapIntervalMask].performedSwaps : swapData[_to][_from][_swapIntervalMask].performedSwaps;
  }
}<|MERGE_RESOLUTION|>--- conflicted
+++ resolved
@@ -60,12 +60,7 @@
     bytes1 _mask = intervalToMask(_swapInterval);
     if (_allowedSwapIntervals & _mask == 0) revert IntervalNotAllowed();
     IERC20Metadata(_from).safeTransferFrom(msg.sender, address(this), _amount);
-<<<<<<< HEAD
-    uint160 _rate = uint160(_amount / _amountOfSwaps);
-=======
-    _balances[_from] += _amount;
     uint120 _rate = uint120(_amount / _amountOfSwaps);
->>>>>>> 5faedb09
     _idCounter += 1;
     permissionManager.mint(_idCounter, _owner, _permissions);
     if (_from < _to) {
