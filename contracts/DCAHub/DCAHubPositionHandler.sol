// SPDX-License-Identifier: BUSL-1.1
pragma solidity >=0.8.7 <0.9.0;

import '@openzeppelin/contracts/token/ERC20/utils/SafeERC20.sol';
import '@openzeppelin/contracts/security/ReentrancyGuard.sol';
import '@openzeppelin/contracts/utils/math/SafeMath.sol';
import '../libraries/Intervals.sol';
import './DCAHubConfigHandler.sol';

abstract contract DCAHubPositionHandler is ReentrancyGuard, DCAHubConfigHandler, IDCAHubPositionHandler {
  struct DCA {
    uint32 swapWhereLastUpdated; // Includes both modify and withdraw
    uint32 finalSwap;
    bytes1 swapIntervalMask;
    address from;
    uint24 rateLower; // We are splitting the rate into two different uints, so that we can use only 2 storage slots
    uint96 rateHigher;
    address to;
  }

  using SafeERC20 for IERC20Metadata;

  IDCAPermissionManager public permissionManager;
  mapping(uint256 => DCA) internal _userPositions;
  mapping(uint256 => uint256) internal _swappedBeforeModified;
  uint256 internal _idCounter;

  constructor(IDCAPermissionManager _permissionManager) {
    _assertNonZeroAddress(address(_permissionManager));
    permissionManager = _permissionManager;
  }

  /// @inheritdoc IDCAHubPositionHandler
  function userPosition(uint256 _positionId) external view returns (UserPosition memory _userPosition) {
    DCA memory _position = _userPositions[_positionId];
    uint32 _performedSwaps = _getPerformedSwaps(_position.from, _position.to, _position.swapIntervalMask);
    uint32 _newestSwapToConsider = _min(_performedSwaps, _position.finalSwap);
    _userPosition.from = IERC20Metadata(_position.from);
    _userPosition.to = IERC20Metadata(_position.to);
    _userPosition.swapsExecuted = _substractIfPossible(_newestSwapToConsider, _position.swapWhereLastUpdated);
    _userPosition.swapsLeft = _substractIfPossible(_position.finalSwap, _performedSwaps);
    _userPosition.remaining = _calculateUnswapped(_position, _performedSwaps);
    _userPosition.rate = _mergeRate(_position);
    if (_position.swapIntervalMask > 0) {
      _userPosition.swapInterval = Intervals.maskToInterval(_position.swapIntervalMask);
      _userPosition.swapped = _calculateSwapped(_positionId, _position, _performedSwaps);
    }
  }

  /// @inheritdoc IDCAHubPositionHandler
  function deposit(
    address _from,
    address _to,
    uint256 _amount,
    uint32 _amountOfSwaps,
    uint32 _swapInterval,
    address _owner,
    IDCAPermissionManager.PermissionSet[] calldata _permissions
  ) external nonReentrant whenNotPaused returns (uint256) {
    if (_from == address(0) || _to == address(0) || _owner == address(0)) revert IDCAHub.ZeroAddress();
    if (_from == _to) revert InvalidToken();
    if (_amount == 0) revert ZeroAmount();
    if (_amountOfSwaps == 0) revert ZeroSwaps();
    uint120 _rate = _calculateRate(_amount, _amountOfSwaps);
    uint256 _positionId = ++_idCounter;
    DCA memory _userPosition = _buildPosition(_from, _to, _amountOfSwaps, Intervals.intervalToMask(_swapInterval), _rate);
    if (allowedSwapIntervals & _userPosition.swapIntervalMask == 0) revert IntervalNotAllowed();
    permissionManager.mint(_positionId, _owner, _permissions);
    _updateActiveIntervalsAndOracle(_from, _to, _userPosition.swapIntervalMask);
    _addToDelta(_from, _to, _userPosition.swapIntervalMask, _userPosition.finalSwap, _rate);
    _userPositions[_positionId] = _userPosition;
    IERC20Metadata(_from).safeTransferFrom(msg.sender, address(this), _amount);
    emit Deposited(
      msg.sender,
      _owner,
      _positionId,
      _from,
      _to,
      _swapInterval,
      _rate,
      _userPosition.swapWhereLastUpdated + 1,
      _userPosition.finalSwap
    );
    return _positionId;
  }

  /// @inheritdoc IDCAHubPositionHandler
  function withdrawSwapped(uint256 _positionId, address _recipient) external nonReentrant returns (uint256) {
    _assertNonZeroAddress(_recipient);

    (uint256 _swapped, address _to) = _executeWithdraw(_positionId);
    IERC20Metadata(_to).safeTransfer(_recipient, _swapped);
    emit Withdrew(msg.sender, _recipient, _positionId, _to, _swapped);
    return _swapped;
  }

<<<<<<< HEAD
  function withdrawSwappedMany(PositionSet[] calldata _positions, address _recipient) external nonReentrant returns (uint256[] memory _swapped) {
=======
  /// @inheritdoc IDCAHubPositionHandler
  function withdrawSwappedMany(PositionSet[] calldata _positions, address _recipient) external nonReentrant {
>>>>>>> c157e664
    _assertNonZeroAddress(_recipient);
    _swapped = new uint256[](_positions.length);
    for (uint256 i; i < _positions.length; i++) {
      address _token = _positions[i].token;
      for (uint256 j; j < _positions[i].positionIds.length; j++) {
        (uint256 _swappedByPosition, address _to) = _executeWithdraw(_positions[i].positionIds[j]);
        if (_to != _token) revert PositionDoesNotMatchToken();
        _swapped[i] += _swappedByPosition;
      }
      IERC20Metadata(_token).safeTransfer(_recipient, _swapped[i]);
    }
    emit WithdrewMany(msg.sender, _recipient, _positions, _swapped);
  }

  /// @inheritdoc IDCAHubPositionHandler
  function terminate(
    uint256 _positionId,
    address _recipientUnswapped,
    address _recipientSwapped
  ) external nonReentrant returns (uint256 _unswapped, uint256 _swapped) {
    if (_recipientUnswapped == address(0) || _recipientSwapped == address(0)) revert IDCAHub.ZeroAddress();

    DCA memory _userPosition = _userPositions[_positionId];
    _assertPositionExistsAndCallerHasPermission(_positionId, _userPosition, IDCAPermissionManager.Permission.TERMINATE);
    uint32 _performedSwaps = _getPerformedSwaps(_userPosition.from, _userPosition.to, _userPosition.swapIntervalMask);

    _swapped = _calculateSwapped(_positionId, _userPosition, _performedSwaps);
    _unswapped = _calculateUnswapped(_userPosition, _performedSwaps);

    _removeFromDelta(_userPosition, _performedSwaps);
    delete _userPositions[_positionId];
    permissionManager.burn(_positionId);

    if (_swapped > 0) {
      IERC20Metadata(_userPosition.to).safeTransfer(_recipientSwapped, _swapped);
    }

    if (_unswapped > 0) {
      IERC20Metadata(_userPosition.from).safeTransfer(_recipientUnswapped, _unswapped);
    }

    emit Terminated(msg.sender, _recipientUnswapped, _recipientSwapped, _positionId, _unswapped, _swapped);
  }

  /// @inheritdoc IDCAHubPositionHandler
  function increasePosition(
    uint256 _positionId,
    uint256 _amount,
    uint32 _newAmountOfSwaps
  ) external nonReentrant whenNotPaused {
    _modify(_positionId, _amount, _newAmountOfSwaps, address(0));
  }

  /// @inheritdoc IDCAHubPositionHandler
  function reducePosition(
    uint256 _positionId,
    uint256 _amount,
    uint32 _newAmountOfSwaps,
    address _recipient
  ) external nonReentrant {
    _assertNonZeroAddress(_recipient);
    _modify(_positionId, _amount, _newAmountOfSwaps, _recipient);
  }

  function _modify(
    uint256 _positionId,
    uint256 _amount,
    uint32 _newAmountOfSwaps,
    address _recipient
  ) internal {
    DCA memory _userPosition = _userPositions[_positionId];
    bool _increase = _recipient == address(0);
    _assertPositionExistsAndCallerHasPermission(
      _positionId,
      _userPosition,
      _increase ? IDCAPermissionManager.Permission.INCREASE : IDCAPermissionManager.Permission.REDUCE
    );

    uint32 _performedSwaps = _getPerformedSwaps(_userPosition.from, _userPosition.to, _userPosition.swapIntervalMask);
    uint256 _unswapped = _calculateUnswapped(_userPosition, _performedSwaps);
    uint256 _total = _increase ? _unswapped + _amount : _unswapped - _amount;
    if (_total != 0 && _newAmountOfSwaps == 0) revert ZeroSwaps();
    if (_total == 0 && _newAmountOfSwaps > 0) _newAmountOfSwaps = 0;

    uint120 _newRate = _newAmountOfSwaps == 0 ? 0 : _calculateRate(_total, _newAmountOfSwaps);
    (_userPositions[_positionId].rateLower, _userPositions[_positionId].rateHigher) = _splitRate(_newRate);

    uint32 _finalSwap = _performedSwaps + _newAmountOfSwaps;
    _userPositions[_positionId].swapWhereLastUpdated = _performedSwaps;
    _userPositions[_positionId].finalSwap = _finalSwap;
    _swappedBeforeModified[_positionId] = _calculateSwapped(_positionId, _userPosition, _performedSwaps);

    _removeFromDelta(_userPosition, _performedSwaps);
    _addToDelta(_userPosition.from, _userPosition.to, _userPosition.swapIntervalMask, _finalSwap, _newRate);

    if (_increase) {
      IERC20Metadata(_userPosition.from).safeTransferFrom(msg.sender, address(this), _amount);
    } else {
      IERC20Metadata(_userPosition.from).safeTransfer(_recipient, _amount);
    }

    emit Modified(msg.sender, _positionId, _newRate, _performedSwaps + 1, _finalSwap);
  }

  function _assertPositionExistsAndCallerHasPermission(
    uint256 _positionId,
    DCA memory _userPosition,
    IDCAPermissionManager.Permission _permission
  ) internal view {
    if (_userPosition.swapIntervalMask == 0) revert InvalidPosition();
    if (!permissionManager.hasPermission(_positionId, msg.sender, _permission)) revert UnauthorizedCaller();
  }

  function _addToDelta(
    address _from,
    address _to,
    bytes1 _swapIntervalMask,
    uint32 _finalSwap,
    uint120 _rate
  ) internal {
    _modifyDelta(_from, _to, _swapIntervalMask, _finalSwap, _rate, true);
  }

  function _removeFromDelta(DCA memory _userPosition, uint32 _performedSwaps) internal {
    if (_userPosition.finalSwap > _performedSwaps) {
      _modifyDelta(
        _userPosition.from,
        _userPosition.to,
        _userPosition.swapIntervalMask,
        _userPosition.finalSwap,
        _mergeRate(_userPosition),
        false
      );
    }
  }

  function _modifyDelta(
    address _from,
    address _to,
    bytes1 _swapIntervalMask,
    uint32 _finalSwap,
    uint120 _rate,
    bool _add
  ) internal {
    // Note: this function might look weird and unnecessary, but after a few different tries, it was the best way to reduce contract size,
    // while also avoding the need for unchecked math
    int128 _intRate = _add ? -int128(uint128(_rate)) : int128(uint128(_rate));
    if (_from < _to) {
      if (_add) {
        _swapData[_from][_to][_swapIntervalMask].nextAmountToSwapAToB += _rate;
      } else {
        _swapData[_from][_to][_swapIntervalMask].nextAmountToSwapAToB -= _rate;
      }
      _swapAmountDelta[_from][_to][_swapIntervalMask][_finalSwap + 1].swapDeltaAToB += _intRate;
    } else {
      if (_add) {
        _swapData[_to][_from][_swapIntervalMask].nextAmountToSwapBToA += _rate;
      } else {
        _swapData[_to][_from][_swapIntervalMask].nextAmountToSwapBToA -= _rate;
      }
      _swapAmountDelta[_to][_from][_swapIntervalMask][_finalSwap + 1].swapDeltaBToA += _intRate;
    }
  }

  function _updateActiveIntervalsAndOracle(
    address _from,
    address _to,
    bytes1 _mask
  ) internal {
    (address _tokenA, address _tokenB) = TokenSorting.sortTokens(_from, _to);
    bytes1 _activeIntervals = activeSwapIntervals[_tokenA][_tokenB];
    if (_activeIntervals & _mask == 0) {
      if (_activeIntervals == 0) {
        oracle.addSupportForPairIfNeeded(_tokenA, _tokenB);
      }
      activeSwapIntervals[_tokenA][_tokenB] = _activeIntervals | _mask;
    }
  }

  /** Returns the amount of tokens swapped in TO */
  function _calculateSwapped(
    uint256 _positionId,
    DCA memory _userPosition,
    uint32 _performedSwaps
  ) internal view returns (uint256 _swapped) {
    uint32 _newestSwapToConsider = _min(_performedSwaps, _userPosition.finalSwap);

    if (_userPosition.swapWhereLastUpdated > _newestSwapToConsider) {
      // If last update happened after the position's final swap, then a withdraw was executed, and we just return 0
      return 0;
    } else if (_userPosition.swapWhereLastUpdated == _newestSwapToConsider) {
      // If the last update matches the positions's final swap, then we can avoid all calculation below
      return _swappedBeforeModified[_positionId];
    }

    uint256 _accumRatio = _userPosition.from < _userPosition.to
      ? _accumRatio[_userPosition.from][_userPosition.to][_userPosition.swapIntervalMask][_newestSwapToConsider].accumRatioAToB -
        _accumRatio[_userPosition.from][_userPosition.to][_userPosition.swapIntervalMask][_userPosition.swapWhereLastUpdated].accumRatioAToB
      : _accumRatio[_userPosition.to][_userPosition.from][_userPosition.swapIntervalMask][_newestSwapToConsider].accumRatioBToA -
        _accumRatio[_userPosition.to][_userPosition.from][_userPosition.swapIntervalMask][_userPosition.swapWhereLastUpdated].accumRatioBToA;
    uint256 _magnitude = _calculateMagnitude(_userPosition.from);
    uint120 _rate = _mergeRate(_userPosition);
    (bool _ok, uint256 _mult) = SafeMath.tryMul(_accumRatio, _rate);
    uint256 _swappedInCurrentPosition = _ok ? _mult / _magnitude : (_accumRatio / _magnitude) * _rate;
    _swapped = _swappedInCurrentPosition + _swappedBeforeModified[_positionId];
  }

  /** Returns how many FROM remains unswapped  */
  function _calculateUnswapped(DCA memory _userPosition, uint32 _performedSwaps) internal pure returns (uint256 _unswapped) {
    _unswapped = uint256(_substractIfPossible(_userPosition.finalSwap, _performedSwaps)) * _mergeRate(_userPosition);
  }

  function _executeWithdraw(uint256 _positionId) internal returns (uint256 _swapped, address _to) {
    DCA memory _userPosition = _userPositions[_positionId];
    _assertPositionExistsAndCallerHasPermission(_positionId, _userPosition, IDCAPermissionManager.Permission.WITHDRAW);
    uint32 _performedSwaps = _getPerformedSwaps(_userPosition.from, _userPosition.to, _userPosition.swapIntervalMask);
    _swapped = _calculateSwapped(_positionId, _userPosition, _performedSwaps);
    _to = _userPosition.to;
    _userPositions[_positionId].swapWhereLastUpdated = _performedSwaps;
    delete _swappedBeforeModified[_positionId];
  }

  function _getPerformedSwaps(
    address _from,
    address _to,
    bytes1 _swapIntervalMask
  ) internal view returns (uint32) {
    (address _tokenA, address _tokenB) = TokenSorting.sortTokens(_from, _to);
    return _swapData[_tokenA][_tokenB][_swapIntervalMask].performedSwaps;
  }

  function _buildPosition(
    address _from,
    address _to,
    uint32 _amountOfSwaps,
    bytes1 _mask,
    uint120 _rate
  ) internal view returns (DCA memory _userPosition) {
    uint32 _performedSwaps = _getPerformedSwaps(_from, _to, _mask);
    (uint24 _lower, uint96 _higher) = _splitRate(_rate);
    _userPosition = DCA({
      swapWhereLastUpdated: _performedSwaps,
      finalSwap: _performedSwaps + _amountOfSwaps,
      swapIntervalMask: _mask,
      rateLower: _lower,
      rateHigher: _higher,
      from: _from,
      to: _to
    });
  }

  function _calculateRate(uint256 _amount, uint32 _amountOfSwaps) internal pure returns (uint120) {
    uint256 _rate = _amount / _amountOfSwaps;
    if (_rate > type(uint120).max) revert AmountTooBig();
    return uint120(_rate);
  }

  function _mergeRate(DCA memory _userPosition) internal pure returns (uint120) {
    return (uint120(_userPosition.rateHigher) << 24) + _userPosition.rateLower;
  }

  function _splitRate(uint120 _rate) internal pure returns (uint24 _lower, uint96 _higher) {
    _lower = uint24(_rate);
    _higher = uint96(_rate >> 24);
  }

  function _min(uint32 _a, uint32 _b) internal pure returns (uint32) {
    return _a > _b ? _b : _a;
  }

  function _substractIfPossible(uint32 _a, uint32 _b) internal pure returns (uint32) {
    return _a > _b ? _a - _b : 0;
  }
}<|MERGE_RESOLUTION|>--- conflicted
+++ resolved
@@ -94,12 +94,8 @@
     return _swapped;
   }
 
-<<<<<<< HEAD
+  /// @inheritdoc IDCAHubPositionHandler
   function withdrawSwappedMany(PositionSet[] calldata _positions, address _recipient) external nonReentrant returns (uint256[] memory _swapped) {
-=======
-  /// @inheritdoc IDCAHubPositionHandler
-  function withdrawSwappedMany(PositionSet[] calldata _positions, address _recipient) external nonReentrant {
->>>>>>> c157e664
     _assertNonZeroAddress(_recipient);
     _swapped = new uint256[](_positions.length);
     for (uint256 i; i < _positions.length; i++) {
