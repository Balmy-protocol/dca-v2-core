// SPDX-License-Identifier: BUSL-1.1
pragma solidity ^0.8.6;

import '@openzeppelin/contracts/token/ERC721/ERC721.sol';
import '@openzeppelin/contracts/security/ReentrancyGuard.sol';

import './DCAHubParameters.sol';

abstract contract DCAHubPositionHandler is ReentrancyGuard, DCAHubParameters, IDCAHubPositionHandler, ERC721 {
  // TODO: Explore if we can make reduce the storage size
  struct DCA {
    uint32 swapWhereLastUpdated; // Includes both modify and withdraw
    uint32 finalSwap;
    uint32 swapInterval;
    uint160 rate;
    address from;
    address to;
    uint248 swappedBeforeModified;
  }

  using SafeERC20 for IERC20Metadata;
  using EnumerableSet for EnumerableSet.UintSet;

  mapping(uint256 => DCA) internal _userPositions;
  uint256 internal _idCounter;

  constructor(IERC20Metadata _tokenA, IERC20Metadata _tokenB)
    ERC721(string(abi.encodePacked('DCA: ', _tokenA.symbol(), ' - ', _tokenB.symbol())), 'DCA')
  {}

  function userPosition(uint256 _dcaId) external view override returns (UserPosition memory _userPosition) {
    DCA memory _position = _userPositions[_dcaId];
    uint32 _performedSwaps = _getPerformedSwaps(_position.from, _position.to, _position.swapInterval);
    _userPosition.from = IERC20Metadata(_position.from);
    _userPosition.to = IERC20Metadata(_position.to);
    _userPosition.swapInterval = _position.swapInterval;
    _userPosition.swapsExecuted = _position.swapWhereLastUpdated < _position.finalSwap
      ? uint32(Math.min(_performedSwaps, _position.finalSwap)) - _position.swapWhereLastUpdated
      : 0;
    _userPosition.swapped = _position.swapInterval > 0 ? _calculateSwapped(_dcaId) : 0;
    _userPosition.swapsLeft = _position.finalSwap > _performedSwaps ? _position.finalSwap - _performedSwaps : 0;
    _userPosition.remaining = _calculateUnswapped(_dcaId);
    _userPosition.rate = _position.rate;
  }

  function deposit(
    address _owner,
    address _tokenAddress,
    uint160 _rate,
    uint32 _amountOfSwaps,
    uint32 _swapInterval
  ) external override nonReentrant returns (uint256) {
    if (_owner == address(0)) revert CommonErrors.ZeroAddress();
    if (_tokenAddress != address(tokenA) && _tokenAddress != address(tokenB)) revert InvalidToken();
    if (_amountOfSwaps == 0) revert ZeroSwaps();
    if (
      !_activeSwapIntervals[address(tokenA)][address(tokenB)].contains(_swapInterval) && !globalParameters.isSwapIntervalAllowed(_swapInterval)
    ) revert InvalidInterval();
    uint256 _amount = _rate * _amountOfSwaps;
    IERC20Metadata(_tokenAddress).safeTransferFrom(msg.sender, address(this), _amount);
    _balances[_tokenAddress] += _amount;
    _idCounter += 1;
    _safeMint(_owner, _idCounter);
    _activeSwapIntervals[address(tokenA)][address(tokenB)].add(_swapInterval);
    (uint32 _startingSwap, uint32 _finalSwap) = _addPosition(
      _idCounter,
      _tokenAddress,
      _tokenAddress == address(tokenA) ? address(tokenB) : address(tokenA),
      _rate,
      _amountOfSwaps,
      0,
      _swapInterval
    );
    emit Deposited(msg.sender, _owner, _idCounter, _tokenAddress, _rate, _startingSwap, _swapInterval, _finalSwap);
    return _idCounter;
  }

  function withdrawSwapped(uint256 _dcaId, address _recipient) external override nonReentrant returns (uint256 _swapped) {
    if (_recipient == address(0)) revert CommonErrors.ZeroAddress();

    _assertPositionExistsAndCanBeOperatedByCaller(_dcaId);

    _swapped = _calculateSwapped(_dcaId);

    address _to = _userPositions[_dcaId].to;
    _userPositions[_dcaId].swapWhereLastUpdated = _getPerformedSwaps(_userPositions[_dcaId].from, _to, _userPositions[_dcaId].swapInterval);
    _userPositions[_dcaId].swappedBeforeModified = 0;

    _balances[_to] -= _swapped;
    IERC20Metadata(_to).safeTransfer(_recipient, _swapped);

    emit Withdrew(msg.sender, _recipient, _dcaId, _to, _swapped);
  }

  // { to: token, ids: BigNumber[] }[]
  function withdrawSwappedMany(uint256[] calldata _dcaIds, address _recipient)
    external
    override
    nonReentrant
    returns (uint256 _swappedTokenA, uint256 _swappedTokenB)
  {
    if (_recipient == address(0)) revert CommonErrors.ZeroAddress();
    for (uint256 i; i < _dcaIds.length; i++) {
      uint256 _dcaId = _dcaIds[i];
      _assertPositionExistsAndCanBeOperatedByCaller(_dcaId);
      uint256 _swappedDCA = _calculateSwapped(_dcaId);
      if (_userPositions[_dcaId].to == address(tokenB)) {
        _swappedTokenB += _swappedDCA;
      } else {
        _swappedTokenA += _swappedDCA;
      }
      _userPositions[_dcaId].swapWhereLastUpdated = _getPerformedSwaps(
        _userPositions[_dcaId].from,
        _userPositions[_dcaId].to,
        _userPositions[_dcaId].swapInterval
      );
      _userPositions[_dcaId].swappedBeforeModified = 0;
    }

    if (_swappedTokenA > 0) {
      _balances[address(tokenA)] -= _swappedTokenA;
      tokenA.safeTransfer(_recipient, _swappedTokenA);
    }

    if (_swappedTokenB > 0) {
      _balances[address(tokenB)] -= _swappedTokenB;
      tokenB.safeTransfer(_recipient, _swappedTokenB);
    }
    emit WithdrewMany(msg.sender, _recipient, _dcaIds, _swappedTokenA, _swappedTokenB);
  }

  function terminate(
    uint256 _dcaId,
    address _recipientUnswapped,
    address _recipientSwapped
  ) external override nonReentrant {
    if (_recipientUnswapped == address(0) || _recipientSwapped == address(0)) revert CommonErrors.ZeroAddress();

    _assertPositionExistsAndCanBeOperatedByCaller(_dcaId);

    uint256 _swapped = _calculateSwapped(_dcaId);
    uint256 _unswapped = _calculateUnswapped(_dcaId);

    IERC20Metadata _from = IERC20Metadata(_userPositions[_dcaId].from);
    IERC20Metadata _to = _getTo(_dcaId);
    _removePosition(_dcaId);
    _burn(_dcaId);

    if (_swapped > 0) {
      _balances[address(_to)] -= _swapped;
      _to.safeTransfer(_recipientSwapped, _swapped);
    }

    if (_unswapped > 0) {
      _balances[address(_from)] -= _unswapped;
      _from.safeTransfer(_recipientUnswapped, _unswapped);
    }

    emit Terminated(msg.sender, _recipientUnswapped, _recipientSwapped, _dcaId, _unswapped, _swapped);
  }

  function modifyRate(uint256 _dcaId, uint160 _newRate) external override nonReentrant {
    _assertPositionExistsAndCanBeOperatedByCaller(_dcaId);
    // TODO: Avoid revert here when finalSwap < performedSwaps
    uint32 _swapsLeft = _userPositions[_dcaId].finalSwap -
      _getPerformedSwaps(_userPositions[_dcaId].from, _userPositions[_dcaId].to, _userPositions[_dcaId].swapInterval);
    if (_swapsLeft == 0) revert PositionCompleted();

    _modifyRateAndSwaps(_dcaId, _newRate, _swapsLeft);
  }

  function modifySwaps(uint256 _dcaId, uint32 _newSwaps) external override nonReentrant {
    _modifyRateAndSwaps(_dcaId, _userPositions[_dcaId].rate, _newSwaps);
  }

  function modifyRateAndSwaps(
    uint256 _dcaId,
    uint160 _newRate,
    uint32 _newAmountOfSwaps
  ) external override nonReentrant {
    _modifyRateAndSwaps(_dcaId, _newRate, _newAmountOfSwaps);
  }

  function addFundsToPosition(
    uint256 _positionId,
    uint256 _amount,
    uint32 _newAmountOfSwaps
  ) external override nonReentrant {
    if (_newAmountOfSwaps == 0) revert ZeroSwaps();
    _modify(_positionId, _amount, _newAmountOfSwaps, true);
  }

  function _modify(
    uint256 _positionId,
    uint256 _amount,
    uint32 _newAmountOfSwaps,
    bool _increase
  ) internal {
    if (_amount == 0) revert ZeroAmount();
    _assertPositionExistsAndCanBeOperatedByCaller(_positionId);

    DCA memory _userDCA = _userPositions[_positionId];

    uint32 _performedSwaps = performedSwaps.getValue(_userDCA.from, _userDCA.to, _userDCA.swapInterval);
    uint160 _newRate;
    if (_newAmountOfSwaps > 0) {
      uint256 _unswapped = (_userDCA.finalSwap <= _performedSwaps) ? 0 : (_userDCA.finalSwap - _performedSwaps) * _userDCA.rate;
      uint256 _total = _increase ? _unswapped + _amount : _unswapped - _amount;
      _newRate = uint160(_total / _newAmountOfSwaps);
    }

    uint256 _swapped = _calculateSwapped(_userDCA);
    if (_swapped > type(uint248).max) revert MandatoryWithdraw(); // You should withdraw before modifying, to avoid losing funds

    _removeFromDelta(_userDCA.from, _userDCA.to, _userDCA.swapInterval, _performedSwaps, _userDCA.finalSwap, int160(_userDCA.rate));
    uint32 _startingSwap = _performedSwaps + 1;
    uint32 _finalSwap = _performedSwaps + _newAmountOfSwaps;
    _addToDelta(_userDCA.from, _userDCA.to, _userDCA.swapInterval, _startingSwap, _finalSwap, int160(_newRate));

    _userPositions[_positionId].swapWhereLastUpdated = _performedSwaps;
    _userPositions[_positionId].finalSwap = _finalSwap;
    _userPositions[_positionId].rate = _newRate;
    _userPositions[_positionId].swappedBeforeModified = uint248(_swapped);

    if (_increase) {
      IERC20Metadata(_userDCA.from).safeTransferFrom(msg.sender, address(this), _amount);
      _balances[_userDCA.from] += _amount;
    } else {
      _balances[_userDCA.from] -= _amount;
      IERC20Metadata(_userDCA.from).safeTransfer(msg.sender, _amount);
    }

    emit Modified(msg.sender, _positionId, _newRate, _startingSwap, _finalSwap);
  }

  function tokenURI(uint256 tokenId) public view override returns (string memory) {
    return globalParameters.nftDescriptor().tokenURI(this, tokenId);
  }

  /** Helper function to modify a position */
  function _modifyRateAndSwaps(
    uint256 _dcaId,
    uint160 _newRate,
    uint32 _newAmountOfSwaps
  ) internal {
    _modifyPosition(_dcaId, _newRate * _newAmountOfSwaps, _calculateUnswapped(_dcaId), _newRate, _newAmountOfSwaps);
  }

  function _modifyPosition(
    uint256 _dcaId,
    uint256 _totalNecessary,
    uint256 _unswapped,
    uint160 _newRate,
    uint32 _newAmountOfSwaps
  ) internal {
    _assertPositionExistsAndCanBeOperatedByCaller(_dcaId);
    address _from = _userPositions[_dcaId].from;
    address _to = _userPositions[_dcaId].to;

    uint256 _swapped = _calculateSwapped(_dcaId);
    if (_swapped > type(uint248).max) revert MandatoryWithdraw(); // You should withdraw before modifying, to avoid losing funds

    uint32 _swapInterval = _userPositions[_dcaId].swapInterval;
    _removePosition(_dcaId);
    (uint32 _startingSwap, uint32 _finalSwap) = _addPosition(_dcaId, _from, _to, _newRate, _newAmountOfSwaps, uint248(_swapped), _swapInterval);

    if (_totalNecessary > _unswapped) {
      // We need to ask for more funds
      IERC20Metadata(_from).safeTransferFrom(msg.sender, address(this), _totalNecessary - _unswapped);
      _balances[_from] += _totalNecessary - _unswapped;
    } else if (_totalNecessary < _unswapped) {
      // We need to return to the owner the amount that won't be used anymore
      _balances[_from] -= _unswapped - _totalNecessary;
      IERC20Metadata(_from).safeTransfer(msg.sender, _unswapped - _totalNecessary);
    }

    emit Modified(msg.sender, _dcaId, _newRate, _startingSwap, _finalSwap);
  }

  function _assertPositionExistsAndCanBeOperatedByCaller(uint256 _dcaId) internal view {
    if (_userPositions[_dcaId].rate == 0) revert InvalidPosition();
    if (!_isApprovedOrOwner(msg.sender, _dcaId)) revert UnauthorizedCaller();
  }

  function _addPosition(
    uint256 _dcaId,
    address _from,
    address _to,
    uint160 _rate,
    uint32 _amountOfSwaps,
    uint248 _swappedBeforeModified,
    uint32 _swapInterval
  ) internal returns (uint32 _startingSwap, uint32 _finalSwap) {
    if (_rate == 0) revert ZeroRate();
    uint32 _performedSwaps = _getPerformedSwaps(_from, _to, _swapInterval);
    _startingSwap = _performedSwaps + 1;
    _finalSwap = _performedSwaps + _amountOfSwaps;
    swapAmountDelta[_from][_to][_swapInterval][_startingSwap] += int160(_rate);
    swapAmountDelta[_from][_to][_swapInterval][_finalSwap + 1] -= int160(_rate);
    _userPositions[_dcaId] = DCA(_performedSwaps, _finalSwap, _swapInterval, _rate, _from, _to, _swappedBeforeModified);
  }

  function _removePosition(uint256 _dcaId) internal {
    DCA memory _userDCA = _userPositions[_dcaId];
    uint32 _swapInterval = _userDCA.swapInterval;
    uint32 _finalSwap = _userDCA.finalSwap;
    address _from = _userDCA.from;
    address _to = _userDCA.to;
    uint32 _performedSwaps = _getPerformedSwaps(_from, _to, _swapInterval);

    if (_finalSwap > _performedSwaps) {
      int160 _rate = int160(_userDCA.rate);

      swapAmountDelta[_from][_to][_swapInterval][_performedSwaps + 1] -= _rate;
      swapAmountDelta[_from][_to][_swapInterval][_finalSwap + 1] += _rate;
    }
    delete _userPositions[_dcaId];
  }

  function _addToDelta(
    address _from,
    address _to,
    uint32 _swapInterval,
    uint32 _startingSwap,
    uint32 _finalSwap,
    int160 _rate
  ) internal {
    swapAmountDelta[_from][_to][_swapInterval][_startingSwap] += _rate;
    swapAmountDelta[_from][_to][_swapInterval][_finalSwap + 1] -= _rate;
  }

  function _removeFromDelta(
    address _from,
    address _to,
    uint32 _swapInterval,
    uint32 _performedSwaps,
    uint32 _finalSwap,
    int160 _rate
  ) internal {
    if (_finalSwap > _performedSwaps) {
      swapAmountDelta[_from][_to][_swapInterval][_performedSwaps + 1] -= _rate;
      swapAmountDelta[_from][_to][_swapInterval][_finalSwap + 1] += _rate;
    }
  }

  /** Returns the amount of tokens swapped in TO */
  function _calculateSwapped(uint256 _dcaId) internal view returns (uint256 _swapped) {
<<<<<<< HEAD
    _swapped = _calculateSwapped(_userPositions[_dcaId]);
  }

  function _calculateSwapped(DCA memory _userDCA) internal view returns (uint256 _swapped) {
    uint32 _performedSwaps = performedSwaps.getValue(_userDCA.from, _userDCA.to, _userDCA.swapInterval);
=======
    DCA memory _userDCA = _userPositions[_dcaId];
    uint32 _performedSwaps = _getPerformedSwaps(_userDCA.from, _userDCA.to, _userDCA.swapInterval);
>>>>>>> 17462ab0
    uint32 _newestSwapToConsider = _performedSwaps < _userDCA.finalSwap ? _performedSwaps : _userDCA.finalSwap;

    if (_userDCA.swapWhereLastUpdated > _newestSwapToConsider) {
      // If last update happened after the position's final swap, then a withdraw was executed, and we just return 0
      return 0;
    } else if (_userDCA.swapWhereLastUpdated == _newestSwapToConsider) {
      // If the last update matches the positions's final swap, then we can avoid all calculation below
      return _userDCA.swappedBeforeModified;
    }

    uint256 _accumRatiosFinalSwap = accumRatio[_userDCA.from][_userDCA.to][_userDCA.swapInterval][_newestSwapToConsider];
    uint256 _accumPerUnit = _accumRatiosFinalSwap - accumRatio[_userDCA.from][_userDCA.to][_userDCA.swapInterval][_userDCA.swapWhereLastUpdated];
    uint256 _magnitude = 10**IERC20Metadata(_userDCA.from).decimals();
    (bool _ok, uint256 _mult) = Math.tryMul(_accumPerUnit, _userDCA.rate);
    uint256 _swappedInCurrentPosition = _ok ? _mult / _magnitude : (_accumPerUnit / _magnitude) * _userDCA.rate;
    _swapped = _swappedInCurrentPosition + _userDCA.swappedBeforeModified;
  }

  /** Returns how many FROM remains unswapped  */
  // TODO: See if we can in-line this in other methods
  function _calculateUnswapped(uint256 _dcaId) internal view returns (uint256 _unswapped) {
    uint32 _performedSwaps = _getPerformedSwaps(_userPositions[_dcaId].from, _userPositions[_dcaId].to, _userPositions[_dcaId].swapInterval);
    uint32 _finalSwap = _userPositions[_dcaId].finalSwap;

    if (_finalSwap <= _performedSwaps) return 0;
    _unswapped = (_finalSwap - _performedSwaps) * _userPositions[_dcaId].rate;
  }

  function _getTo(uint256 _dcaId) internal view returns (IERC20Metadata _to) {
    _to = IERC20Metadata(_userPositions[_dcaId].to);
  }

  function _getPerformedSwaps(
    address _from,
    address _to,
    uint32 _swapInterval
  ) internal view returns (uint32) {
    return (_from < _to) ? performedSwaps[_from][_to][_swapInterval] : performedSwaps[_to][_from][_swapInterval];
  }
}<|MERGE_RESOLUTION|>--- conflicted
+++ resolved
@@ -345,16 +345,11 @@
 
   /** Returns the amount of tokens swapped in TO */
   function _calculateSwapped(uint256 _dcaId) internal view returns (uint256 _swapped) {
-<<<<<<< HEAD
     _swapped = _calculateSwapped(_userPositions[_dcaId]);
   }
 
   function _calculateSwapped(DCA memory _userDCA) internal view returns (uint256 _swapped) {
-    uint32 _performedSwaps = performedSwaps.getValue(_userDCA.from, _userDCA.to, _userDCA.swapInterval);
-=======
-    DCA memory _userDCA = _userPositions[_dcaId];
     uint32 _performedSwaps = _getPerformedSwaps(_userDCA.from, _userDCA.to, _userDCA.swapInterval);
->>>>>>> 17462ab0
     uint32 _newestSwapToConsider = _performedSwaps < _userDCA.finalSwap ? _performedSwaps : _userDCA.finalSwap;
 
     if (_userDCA.swapWhereLastUpdated > _newestSwapToConsider) {
