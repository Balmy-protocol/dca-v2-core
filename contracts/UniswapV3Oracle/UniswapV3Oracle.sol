// SPDX-License-Identifier: BUSL-1.1
pragma solidity >=0.5.0 <0.8.0;

import '@uniswap/v3-core/contracts/interfaces/IUniswapV3Pool.sol';
import '@uniswap/v3-periphery/contracts/libraries/OracleLibrary.sol';
import '../interfaces/ITimeWeightedOracle.sol';
import '../utils/Governable.sol';
import '../libraries/WeightedOracleLibrary.sol';

contract UniswapV3Oracle is IUniswapV3OracleAggregator, Governable {
  uint16 public constant override MINIMUM_PERIOD = 1 minutes;
  uint16 public constant override MAXIMUM_PERIOD = 20 minutes;
  uint16 public constant override MINIMUM_LIQUIDITY_THRESHOLD = 1;
  uint8 private constant _AVERAGE_BLOCK_INTERVAL = 15 seconds;
  IUniswapV3Factory public immutable override factory;
  uint16 public override period = 5 minutes;
  uint24[] internal _supportedFeeTiers = [500, 3000, 10000];
  mapping(address => mapping(address => address[])) internal _poolsForPair;

  constructor(address _governor, IUniswapV3Factory _factory) Governable(_governor) {
    require(address(_factory) != address(0), 'ZeroAddress');
    factory = _factory;
  }

  function canSupportPair(address _tokenA, address _tokenB) external view override returns (bool) {
    uint24[] memory _feeTiers = _supportedFeeTiers;
    for (uint256 i; i < _feeTiers.length; i++) {
      address _pool = factory.getPool(_tokenA, _tokenB, _feeTiers[i]);
      if (_pool != address(0) && IUniswapV3Pool(_pool).liquidity() >= MINIMUM_LIQUIDITY_THRESHOLD) {
        return true;
      }
    }
    return false;
  }

  function quote(
    address _tokenIn,
    uint128 _amountIn,
    address _tokenOut
  ) external view override returns (uint256 _amountOut) {
    (address __tokenA, address __tokenB) = _sortTokens(_tokenIn, _tokenOut);
<<<<<<< HEAD
    EnumerableSet.AddressSet storage _pools = _poolsForPair[__tokenA][__tokenB];
    uint256 _length = _pools.length();
    WeightedOracleLibrary.PeriodObservation[] memory _observations = new WeightedOracleLibrary.PeriodObservation[](_length);
    uint16 _period = period;
    uint192 _periodX160 = uint192(_period) * type(uint160).max;
    uint32[] memory _secondsAgos = new uint32[](2);
    _secondsAgos[0] = _period;
    _secondsAgos[1] = 0;
    for (uint256 i; i < _length; i++) {
      _observations[i] = WeightedOracleLibrary.consult(_pools.at(i), _period, _periodX160, _secondsAgos);
=======
    address[] memory _pools = _poolsForPair[__tokenA][__tokenB];
    WeightedOracleLibrary.PeriodObservation[] memory _observations = new WeightedOracleLibrary.PeriodObservation[](_pools.length);
    for (uint256 i; i < _pools.length; i++) {
      _observations[i] = WeightedOracleLibrary.consult(_pools[i], period);
>>>>>>> 5b12ac9e
    }
    int24 _arithmeticMeanWeightedTick = WeightedOracleLibrary.getArithmeticMeanTickWeightedByLiquidity(_observations);
    _amountOut = OracleLibrary.getQuoteAtTick(_arithmeticMeanWeightedTick, _amountIn, _tokenIn, _tokenOut);
  }

  function reconfigureSupportForPair(address _tokenA, address _tokenB) external override {
    (address __tokenA, address __tokenB) = _sortTokens(_tokenA, _tokenB);
    delete _poolsForPair[__tokenA][__tokenB];
    _addSupportForPair(__tokenA, __tokenB);
  }

  // TODO: Add to interface
  function addSupportForPairIfNeeded(address _tokenA, address _tokenB) external {
    (address __tokenA, address __tokenB) = _sortTokens(_tokenA, _tokenB);
    if (_poolsForPair[__tokenA][__tokenB].length == 0) {
      _addSupportForPair(__tokenA, __tokenB);
    }
  }

  function poolsUsedForPair(address _tokenA, address _tokenB) external view override returns (address[] memory _usedPools) {
    (address __tokenA, address __tokenB) = _sortTokens(_tokenA, _tokenB);
    _usedPools = _poolsForPair[__tokenA][__tokenB];
  }

  function supportedFeeTiers() external view override returns (uint24[] memory _feeTiers) {
    _feeTiers = _supportedFeeTiers;
  }

  function setPeriod(uint16 _period) external override onlyGovernor {
    require(_period <= MAXIMUM_PERIOD, 'GreaterThanMaximumPeriod');
    require(_period >= MINIMUM_PERIOD, 'LessThanMinimumPeriod');
    period = _period;
    emit PeriodChanged(_period);
  }

  function addFeeTier(uint24 _feeTier) external override onlyGovernor {
    require(factory.feeAmountTickSpacing(_feeTier) > 0, 'InvalidFeeTier');

    uint24[] memory _feeTiers = _supportedFeeTiers;
    for (uint256 i; i < _feeTiers.length; i++) {
      require(_feeTiers[i] != _feeTier, 'FeeTierAlreadyPresent');
    }
    _supportedFeeTiers.push(_feeTier);

    emit AddedFeeTier(_feeTier);
  }

  function _addSupportForPair(address _tokenA, address _tokenB) internal virtual {
    uint16 _cardinality = uint16(period / _AVERAGE_BLOCK_INTERVAL) + 10; // We add 10 just to be on the safe side
    address[] storage _pools = _poolsForPair[_tokenA][_tokenB];
    uint24[] memory _feeTiers = _supportedFeeTiers;
    for (uint256 i; i < _feeTiers.length; i++) {
      address _pool = factory.getPool(_tokenA, _tokenB, _feeTiers[i]);
      if (_pool != address(0) && IUniswapV3Pool(_pool).liquidity() >= MINIMUM_LIQUIDITY_THRESHOLD) {
        _pools.push(_pool);
        IUniswapV3Pool(_pool).increaseObservationCardinalityNext(_cardinality);
      }
    }
    require(_pools.length > 0, 'PairNotSupported');
    emit AddedSupportForPair(_tokenA, _tokenB);
  }

  function _sortTokens(address _tokenA, address _tokenB) internal pure returns (address __tokenA, address __tokenB) {
    (__tokenA, __tokenB) = _tokenA < _tokenB ? (_tokenA, _tokenB) : (_tokenB, _tokenA);
  }
}<|MERGE_RESOLUTION|>--- conflicted
+++ resolved
@@ -39,23 +39,15 @@
     address _tokenOut
   ) external view override returns (uint256 _amountOut) {
     (address __tokenA, address __tokenB) = _sortTokens(_tokenIn, _tokenOut);
-<<<<<<< HEAD
-    EnumerableSet.AddressSet storage _pools = _poolsForPair[__tokenA][__tokenB];
-    uint256 _length = _pools.length();
-    WeightedOracleLibrary.PeriodObservation[] memory _observations = new WeightedOracleLibrary.PeriodObservation[](_length);
+    address[] memory _pools = _poolsForPair[__tokenA][__tokenB];
+    WeightedOracleLibrary.PeriodObservation[] memory _observations = new WeightedOracleLibrary.PeriodObservation[](_pools.length);
     uint16 _period = period;
     uint192 _periodX160 = uint192(_period) * type(uint160).max;
     uint32[] memory _secondsAgos = new uint32[](2);
     _secondsAgos[0] = _period;
     _secondsAgos[1] = 0;
-    for (uint256 i; i < _length; i++) {
-      _observations[i] = WeightedOracleLibrary.consult(_pools.at(i), _period, _periodX160, _secondsAgos);
-=======
-    address[] memory _pools = _poolsForPair[__tokenA][__tokenB];
-    WeightedOracleLibrary.PeriodObservation[] memory _observations = new WeightedOracleLibrary.PeriodObservation[](_pools.length);
     for (uint256 i; i < _pools.length; i++) {
-      _observations[i] = WeightedOracleLibrary.consult(_pools[i], period);
->>>>>>> 5b12ac9e
+      _observations[i] = WeightedOracleLibrary.consult(_pools[i], _period, _periodX160, _secondsAgos);
     }
     int24 _arithmeticMeanWeightedTick = WeightedOracleLibrary.getArithmeticMeanTickWeightedByLiquidity(_observations);
     _amountOut = OracleLibrary.getQuoteAtTick(_arithmeticMeanWeightedTick, _amountIn, _tokenIn, _tokenOut);
