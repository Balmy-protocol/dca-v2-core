//SPDX-License-Identifier: Unlicense
pragma solidity 0.7.0;
pragma experimental ABIEncoderV2;

import 'hardhat/console.sol';

import '@openzeppelin/contracts/math/SafeMath.sol';
import '@openzeppelin/contracts/math/Math.sol';
import '@openzeppelin/contracts/math/SignedSafeMath.sol';
import '@openzeppelin/contracts/token/ERC20/ERC20.sol';
import '@openzeppelin/contracts/token/ERC20/SafeERC20.sol';

import '../DCAFactory/DCAFactory.sol';
import '../interfaces/IERC20Decimals.sol';

interface IDCAPairParameters {
  struct DCA {
    address from;
    uint256 rate;
    uint256 lastWithdrawSwap;
    uint256 lastSwap;
  }

  /* Events */
  event TokenASet(IERC20Decimals _tokenA);
  event TokenBSet(IERC20Decimals _tokenB);
  event FactorySet(IDCAFactory _factory);

  /* Public getters */
  function factory() external view returns (IDCAFactory);

  function tokenA() external view returns (IERC20Decimals);

  function tokenB() external view returns (IERC20Decimals);

  function swapAmountDelta(address, uint256) external view returns (int256);

  function userPositions(uint256)
    external
    returns (
      address,
      uint256,
      uint256,
      uint256
    );

  function performedSwaps() external returns (uint256);
}

abstract contract DCAPairParameters is IDCAPairParameters {
  // Basic setup
  IDCAFactory public override factory;
  IERC20Decimals public override tokenA;
  IERC20Decimals public override tokenB;

  // Tracking
  mapping(address => mapping(uint256 => int256)) public override swapAmountDelta;
  mapping(address => mapping(uint256 => uint256[2])) public accumRatesPerUnit;
<<<<<<< HEAD
  mapping(uint256 => DCA) public override userPositions;
=======
  mapping(uint256 => DCA) public override userTrades;
  uint256 public override performedSwaps;
>>>>>>> be16a686

  constructor(IERC20Decimals _tokenA, IERC20Decimals _tokenB) {
    _setTokenA(_tokenA);
    _setTokenB(_tokenB);
  }

  function _setFactory(IDCAFactory _factory) internal {
    require(address(_factory) != address(0), 'DCAPair: zero-address');
    factory = _factory;
    emit FactorySet(_factory);
  }

  function _setTokenA(IERC20Decimals _tokenA) internal {
    require(address(_tokenA) != address(0), 'DCAPair: zero-address');
    tokenA = _tokenA;
    emit TokenASet(_tokenA);
  }

  function _setTokenB(IERC20Decimals _tokenB) internal {
    require(address(_tokenB) != address(0), 'DCAPair: zero-address');
    tokenB = _tokenB;
    emit TokenBSet(_tokenB);
  }
}<|MERGE_RESOLUTION|>--- conflicted
+++ resolved
@@ -56,12 +56,8 @@
   // Tracking
   mapping(address => mapping(uint256 => int256)) public override swapAmountDelta;
   mapping(address => mapping(uint256 => uint256[2])) public accumRatesPerUnit;
-<<<<<<< HEAD
   mapping(uint256 => DCA) public override userPositions;
-=======
-  mapping(uint256 => DCA) public override userTrades;
   uint256 public override performedSwaps;
->>>>>>> be16a686
 
   constructor(IERC20Decimals _tokenA, IERC20Decimals _tokenB) {
     _setTokenA(_tokenA);
