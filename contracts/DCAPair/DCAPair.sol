--- conflicted
+++ resolved
@@ -12,15 +12,7 @@
     IERC20Decimals _tokenA,
     IERC20Decimals _tokenB,
     uint256 _swapInterval
-<<<<<<< HEAD
-  )
-    DCAPairParameters(_tokenA, _tokenB, _uniswap)
-    DCAPairSwapHandler(IDCAFactory(msg.sender), ISlidingOracle(address(0xe)), _swapInterval)
-    ERC721(string(abi.encodePacked('DCA: ', _tokenA.symbol(), '-', _tokenB.symbol())), 'DCA')
-  {}
-=======
   ) DCAPairParameters(_tokenA, _tokenB) DCAPairSwapHandler(IDCAFactory(msg.sender), ISlidingOracle(address(0xe)), _swapInterval) {}
->>>>>>> 742b4381
 
   // PositionHandler
   function deposit(
