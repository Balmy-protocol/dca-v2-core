--- conflicted
+++ resolved
@@ -1,10 +1,6 @@
 {
   "name": "@mean-finance/dca-v2-core",
-<<<<<<< HEAD
-  "version": "1.0.0-rc.4",
-=======
   "version": "1.0.0-rc.8",
->>>>>>> 38e43caa
   "description": "💱 Core smart contracts of DCA v2 by mean.finance",
   "keywords": [
     "ethereum",
