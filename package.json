--- conflicted
+++ resolved
@@ -99,11 +99,8 @@
     "sort-package-json": "1.50.0",
     "standard-version": "9.3.1",
     "ts-node": "10.1.0",
-<<<<<<< HEAD
+    "tsconfig-paths": "3.10.1",
     "typechain": "5.1.2",
-=======
-    "tsconfig-paths": "3.10.1",
->>>>>>> c5d70951
     "typescript": "4.3.5"
   },
   "publishConfig": {
