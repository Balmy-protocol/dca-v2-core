--- conflicted
+++ resolved
@@ -1,10 +1,6 @@
 {
   "name": "@mean-finance/dca-v2-core",
-<<<<<<< HEAD
-  "version": "1.0.0-rc.2",
-=======
   "version": "1.0.0-rc.8",
->>>>>>> fda98e77
   "description": "💱 Core smart contracts of DCA v2 by mean.finance",
   "keywords": [
     "ethereum",
